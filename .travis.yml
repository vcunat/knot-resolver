language: c
compiler:
    - clang
notifications:
    email:
        on_success: change
        on_failure: change
    slack:
        rooms: cznic:xNJmvHU2xu2aGtN7Y2eqHKoD
        on_success: change
        on_failure: change
<<<<<<< HEAD
=======
    webhooks:
        urls:
	    - https://webhooks.gitter.im/e/66485d8f591942052faa
	on_success: always
	on_failure: always
matrix:
    fast_finish: true
    allow_failures:
        - os: osx
>>>>>>> 984644ed
env:
    global:
        - PKG_CONFIG_PATH="${HOME}/.local/lib/pkgconfig"
        - PATH="${HOME}/.local/bin:/usr/local/bin:${PATH}"
        - CFLAGS="${CFLAGS} -O0 -g -fPIC -DNDEBUG"
        - LD_LIBRARY_PATH="${HOME}/.local/lib"
        - secure: "OfAd7YOX7AETqcqtHB0tMeMWOF8GgjEcqd+AVSj4ZPc/WqWQc9nqpch39ApadHf6kXfSXAlhHhIvQmDwLUoPORq7FAk37VIF2aNBCHBJ+H5S18VEiKdPM1f4fJYlq8akgpR1K7jbzpckht86g1BrzlEzCj8zXrnlRrHOPYEzpWk="
before_script:
    - ./scripts/bootstrap-depends.sh ${HOME}/.local
script:
    - make
sudo: false
cache:
    directories:
    - ${HOME}/.local
    - ${HOME}/.cache/pip

addons:
  coverity_scan:
    project:
      name: "CZ-NIC/knot-resolver"
      description: "Build submitted via Travis CI"
    notification_email: marek.vavrusa@nic.cz
    build_command:   "make"
    branch_pattern: coverity_scan<|MERGE_RESOLUTION|>--- conflicted
+++ resolved
@@ -9,18 +9,11 @@
         rooms: cznic:xNJmvHU2xu2aGtN7Y2eqHKoD
         on_success: change
         on_failure: change
-<<<<<<< HEAD
-=======
     webhooks:
         urls:
 	    - https://webhooks.gitter.im/e/66485d8f591942052faa
 	on_success: always
 	on_failure: always
-matrix:
-    fast_finish: true
-    allow_failures:
-        - os: osx
->>>>>>> 984644ed
 env:
     global:
         - PKG_CONFIG_PATH="${HOME}/.local/lib/pkgconfig"
