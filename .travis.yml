language: c
compiler:
    - clang
notifications:
    email:
        on_success: change
        on_failure: change
    slack: cznic:xNJmvHU2xu2aGtN7Y2eqHKoD
<<<<<<< HEAD
=======
        on_success: change
        on_failure: change
matrix:
    fast_finish: true
    allow_failures:
        - os: osx
>>>>>>> 79ae1a32
env:
    global:
        - PKG_CONFIG_PATH="${HOME}/.local/lib/pkgconfig"
        - PATH="${HOME}/.local/bin:/usr/local/bin:${PATH}"
        - CFLAGS="${CFLAGS} -O0 -g -fPIC -DNDEBUG"
        - LD_LIBRARY_PATH="${HOME}/.local/lib"
        - secure: "OfAd7YOX7AETqcqtHB0tMeMWOF8GgjEcqd+AVSj4ZPc/WqWQc9nqpch39ApadHf6kXfSXAlhHhIvQmDwLUoPORq7FAk37VIF2aNBCHBJ+H5S18VEiKdPM1f4fJYlq8akgpR1K7jbzpckht86g1BrzlEzCj8zXrnlRrHOPYEzpWk="
before_script:
    - ./scripts/bootstrap-depends.sh ${HOME}/.local
script:
    - make
sudo: false
cache:
    directories:
    - ${HOME}/.local
    - ${HOME}/.cache/pip

addons:
  coverity_scan:
    project:
      name: "CZ-NIC/knot-resolver"
      description: "Build submitted via Travis CI"
    notification_email: marek.vavrusa@nic.cz
    build_command:   "make"
    branch_pattern: coverity_scan<|MERGE_RESOLUTION|>--- conflicted
+++ resolved
@@ -6,15 +6,8 @@
         on_success: change
         on_failure: change
     slack: cznic:xNJmvHU2xu2aGtN7Y2eqHKoD
-<<<<<<< HEAD
-=======
         on_success: change
         on_failure: change
-matrix:
-    fast_finish: true
-    allow_failures:
-        - os: osx
->>>>>>> 79ae1a32
 env:
     global:
         - PKG_CONFIG_PATH="${HOME}/.local/lib/pkgconfig"
