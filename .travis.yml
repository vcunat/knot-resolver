language: c
compiler:
    - clang
notifications:
    email:
        on_success: change
        on_failure: change
    slack:
        rooms: cznic:xNJmvHU2xu2aGtN7Y2eqHKoD
        on_success: change
        on_failure: change
    webhooks:
        urls: https://webhooks.gitter.im/e/66485d8f591942052faa
        on_success: always
        on_failure: always
env:
    global:
        - secure: "OfAd7YOX7AETqcqtHB0tMeMWOF8GgjEcqd+AVSj4ZPc/WqWQc9nqpch39ApadHf6kXfSXAlhHhIvQmDwLUoPORq7FAk37VIF2aNBCHBJ+H5S18VEiKdPM1f4fJYlq8akgpR1K7jbzpckht86g1BrzlEzCj8zXrnlRrHOPYEzpWk="
        - PKG_CONFIG_PATH="${HOME}/.local/lib/pkgconfig"
        - PATH="${HOME}/.local/bin:/usr/local/bin:${PATH}"
        - CFLAGS="-O0 -g -fno-omit-frame-pointer"
        - LD_LIBRARY_PATH="${HOME}/.local/lib"
        - DYLD_LIBRARY_PATH="${HOME}/.local/lib"
before_script:
    - ./scripts/bootstrap-depends.sh ${HOME}/.local
script:
<<<<<<< HEAD
    - make
=======
    - make -j2 install check COVERAGE=1 PREFIX=${HOME}/.local
    - ./daemon/kresd -h
    - ./daemon/kresd -V
    - echo "quit()" | ./daemon/kresd -a 127.0.0.1#53535 .
    - make -j2 check-integration COVERAGE=1 PREFIX=${HOME}/.local
after_success:
    - test $TRAVIS_OS_NAME = linux && coveralls -i lib -i daemon -x ".c" --gcov-options '\-lp'
>>>>>>> e61c48ef
sudo: false
cache:
    directories:
    - ${HOME}/.local
    - ${HOME}/.cache/pip
addons:
  coverity_scan:
    project:
      name: "CZ-NIC/knot-resolver"
      description: "Build submitted via Travis CI"
    notification_email: marek.vavrusa@nic.cz
    build_command:   "make"
    branch_pattern: coverity_scan<|MERGE_RESOLUTION|>--- conflicted
+++ resolved
@@ -24,17 +24,7 @@
 before_script:
     - ./scripts/bootstrap-depends.sh ${HOME}/.local
 script:
-<<<<<<< HEAD
     - make
-=======
-    - make -j2 install check COVERAGE=1 PREFIX=${HOME}/.local
-    - ./daemon/kresd -h
-    - ./daemon/kresd -V
-    - echo "quit()" | ./daemon/kresd -a 127.0.0.1#53535 .
-    - make -j2 check-integration COVERAGE=1 PREFIX=${HOME}/.local
-after_success:
-    - test $TRAVIS_OS_NAME = linux && coveralls -i lib -i daemon -x ".c" --gcov-options '\-lp'
->>>>>>> e61c48ef
 sudo: false
 cache:
     directories:
