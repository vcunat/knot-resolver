--- conflicted
+++ resolved
@@ -10,20 +10,9 @@
         on_success: change
         on_failure: change
     webhooks:
-<<<<<<< HEAD
-        urls:
-	    - https://webhooks.gitter.im/e/66485d8f591942052faa
-	on_success: always
-	on_failure: always
-=======
         urls: https://webhooks.gitter.im/e/66485d8f591942052faa
         on_success: always
         on_failure: always
-matrix:
-    fast_finish: true
-    allow_failures:
-        - os: osx
->>>>>>> 5189b00d
 env:
     global:
         - PKG_CONFIG_PATH="${HOME}/.local/lib/pkgconfig"
