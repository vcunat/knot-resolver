--- conflicted
+++ resolved
@@ -23,15 +23,10 @@
 
 int rdataset_dematerialize(const knot_rdataset_t *rds, uint8_t * restrict data)
 {
-<<<<<<< HEAD
-	// FIXME
-	if ((size_t)data & 1) VERBOSE_MSG(NULL, "dematerialize: odd address\n");
-=======
 	/* FIXME: either give up on even alignment and thus direct usability
 	 * of rdatasets as they are in lmdb, or align inside cdb_* functions
 	 * (request sizes one byte longer and shift iff on an odd address). */
 	//if ((size_t)data & 1) VERBOSE_MSG(NULL, "dematerialize: odd address\n");
->>>>>>> e069ff06
 	const uint8_t *data0 = data;
 	if (!data) {
 		assert(data);
