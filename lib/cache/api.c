/*  Copyright (C) 2014-2017 CZ.NIC, z.s.p.o. <knot-dns@labs.nic.cz>

    This program is free software: you can redistribute it and/or modify
    it under the terms of the GNU General Public License as published by
    the Free Software Foundation, either version 3 of the License, or
    (at your option) any later version.

    This program is distributed in the hope that it will be useful,
    but WITHOUT ANY WARRANTY; without even the implied warranty of
    MERCHANTABILITY or FITNESS FOR A PARTICULAR PURPOSE.  See the
    GNU General Public License for more details.

    You should have received a copy of the GNU General Public License
    along with this program.  If not, see <https://www.gnu.org/licenses/>.
 */

#include <assert.h>
#include <time.h>
#include <sys/stat.h>
#include <sys/time.h>
#include <unistd.h>
#include <errno.h>
#include <limits.h>

#include <libknot/errcode.h>
#include <libknot/descriptor.h>
#include <libknot/dname.h>
#include <libknot/rrtype/rrsig.h>

#include "contrib/ucw/lib.h"
#include "contrib/cleanup.h"
#include "lib/cache/api.h"
#include "lib/cache/cdb_lmdb.h"
#include "lib/defines.h"
#include "lib/utils.h"

#include "lib/dnssec/ta.h"
#include "lib/layer/iterate.h"
#include "lib/resolve.h"
#include "lib/rplan.h"

#include "lib/cache/impl.h"

/* TODO:
 *	- Reconsider when RRSIGs are put in and retrieved from the cache.
 *	  Currently it's always done, which _might_ be spurious, depending
 *	  on how kresd will use the returned result.
 *	  There's also the "problem" that kresd ATM does _not_ ask upstream
 *	  with DO bit in some cases.
 */


/** Cache version */
static const uint16_t CACHE_VERSION = 3;
/** Key size */
#define KEY_HSIZE (sizeof(uint8_t) + sizeof(uint16_t))
#define KEY_SIZE (KEY_HSIZE + KNOT_DNAME_MAXLEN)


/** @internal Forward declarations of the implementation details */
static ssize_t stash_rrset(struct kr_cache *cache, const struct kr_query *qry, const knot_rrset_t *rr, const knot_rrset_t *rr_sigs, uint32_t timestamp, uint8_t rank);
/** Preliminary checks before stash_rrset().  Don't call if returns <= 0. */
static int stash_rrset_precond(const knot_rrset_t *rr, const struct kr_query *qry/*logs*/);

/** @internal Removes all records from cache. */
static inline int cache_clear(struct kr_cache *cache)
{
	cache->stats.delete += 1;
	return cache_op(cache, clear);
}

/** @internal Open cache db transaction and check internal data version. */
static int assert_right_version(struct kr_cache *cache)
{
	/* Check cache ABI version */
	uint8_t key_str[] = "\x00\x00V"; /* CACHE_KEY_DEF; zero-term. but we don't care */
	knot_db_val_t key = { .data = key_str, .len = sizeof(key_str) };
	knot_db_val_t val = { NULL, 0 };
	int ret = cache_op(cache, read, &key, &val, 1);
	if (ret == 0 && val.len == sizeof(CACHE_VERSION)
	    && memcmp(val.data, &CACHE_VERSION, sizeof(CACHE_VERSION)) == 0) {
		ret = kr_error(EEXIST);
	} else {
		int oldret = ret;
		/* Version doesn't match. Recreate cache and write version key. */
		ret = cache_op(cache, count);
		if (ret != 0) { /* Non-empty cache, purge it. */
			kr_log_info("[     ][cach] incompatible cache database detected, purging\n");
			if (oldret) {
				kr_log_verbose("bad ret: %d\n", oldret);
			} else if (val.len != sizeof(CACHE_VERSION)) {
				kr_log_verbose("bad length: %d\n", (int)val.len);
			} else {
				uint16_t ver;
				memcpy(&ver, val.data, sizeof(ver));
				kr_log_verbose("bad version: %d\n", (int)ver);
			}
			ret = cache_clear(cache);
		}
		/* Either purged or empty. */
		if (ret == 0) {
			/* Key/Val is invalidated by cache purge, recreate it */
			val.data = /*const-cast*/(void *)&CACHE_VERSION;
			val.len = sizeof(CACHE_VERSION);
			ret = cache_op(cache, write, &key, &val, 1);
		}
	}
	kr_cache_sync(cache);
	return ret;
}

int kr_cache_open(struct kr_cache *cache, const struct kr_cdb_api *api, struct kr_cdb_opts *opts, knot_mm_t *mm)
{
	if (!cache) {
		return kr_error(EINVAL);
	}
	/* Open cache */
	if (!api) {
		api = kr_cdb_lmdb();
	}
	cache->api = api;
	int ret = cache->api->open(&cache->db, opts, mm);
	if (ret != 0) {
		return ret;
	}
	memset(&cache->stats, 0, sizeof(cache->stats));
	cache->ttl_min = KR_CACHE_DEFAULT_TTL_MIN;
	cache->ttl_max = KR_CACHE_DEFAULT_TTL_MAX;
	/* Check cache ABI version */
	kr_cache_make_checkpoint(cache);
	(void) assert_right_version(cache);
	return 0;
}


#define cache_isvalid(cache) ((cache) && (cache)->api && (cache)->db)

void kr_cache_close(struct kr_cache *cache)
{
	if (cache_isvalid(cache)) {
		cache_op(cache, close);
		cache->db = NULL;
	}
}

int kr_cache_sync(struct kr_cache *cache)
{
	if (!cache_isvalid(cache)) {
		return kr_error(EINVAL);
	}
	if (cache->api->sync) {
		return cache_op(cache, sync);
	}
	return kr_ok();
}

int kr_cache_insert_rr(struct kr_cache *cache, const knot_rrset_t *rr, const knot_rrset_t *rrsig, uint8_t rank, uint32_t timestamp)
{
	int err = stash_rrset_precond(rr, NULL);
	if (err <= 0) {
		return kr_ok();
	}
	ssize_t written = stash_rrset(cache, NULL, rr, rrsig, timestamp, rank);
	if (written >= 0) {
		return kr_ok();
	}

	return (int) written;
}

int kr_cache_clear(struct kr_cache *cache)
{
	if (!cache_isvalid(cache)) {
		return kr_error(EINVAL);
	}
	int ret = cache_clear(cache);
	if (ret == 0) {
		kr_cache_make_checkpoint(cache);
		ret = assert_right_version(cache);
	}
	return ret;
}



struct nsec_p {
	struct {
		uint8_t salt_len;
		uint8_t alg;
		uint16_t iters;
	} s;
	uint8_t *salt;
};

/* When going stricter, BEWARE of breaking entry_h_consistent_NSEC() */
struct entry_h * entry_h_consistent(knot_db_val_t data, uint16_t type)
{
	(void) type; /* unused, for now */
	if (!data.data) return NULL;
	/* Length checks. */
	if (data.len < offsetof(struct entry_h, data))
		return NULL;
	const struct entry_h *eh = data.data;
	if (eh->is_packet) {
		uint16_t pkt_len;
		if (data.len < offsetof(struct entry_h, data) + sizeof(pkt_len)) {
			return NULL;
		}
		memcpy(&pkt_len, eh->data, sizeof(pkt_len));
		if (data.len < offsetof(struct entry_h, data) + sizeof(pkt_len)
				+ pkt_len) {
			return NULL;
		}
	}

	bool ok = true;
	ok = ok && (!kr_rank_test_noassert(eh->rank, KR_RANK_BOGUS)
		    || eh->is_packet);
	ok = ok && (eh->is_packet || !eh->has_optout);

	/* doesn't hold, because of temporary NSEC3 packet caching
	if (eh->is_packet)
		ok = ok && !kr_rank_test(eh->rank, KR_RANK_SECURE);
	*/

	//LATER: rank sanity
	return ok ? /*const-cast*/(struct entry_h *)eh : NULL;
}

int32_t get_new_ttl(const struct entry_h *entry, const struct kr_query *qry,
                    const knot_dname_t *owner, uint16_t type, uint32_t now)
{
	int32_t diff = now - entry->time;
	if (diff < 0) {
		/* We may have obtained the record *after* the request started. */
		diff = 0;
	}
	int32_t res = entry->ttl - diff;
	if (res < 0 && owner && qry && qry->stale_cb) {
		/* Stale-serving decision.  FIXME: modularize or make configurable, etc. */
		int res_stale = qry->stale_cb(res, owner, type, qry);
		if (res_stale >= 0)
			return res_stale;
	}
	return res;
}

int32_t kr_cache_ttl(const struct kr_cache_p *peek, const struct kr_query *qry,
		     const knot_dname_t *name, uint16_t type)
{
	const struct entry_h *eh = peek->raw_data;
	return get_new_ttl(eh, qry, name, type, qry->timestamp.tv_sec);
}

/** Check that no label contains a zero character, incl. a log trace.
 *
 * We refuse to work with those, as LF and our cache keys might become ambiguous.
 * Assuming uncompressed name, as usual.
 * CACHE_KEY_DEF
 */
static bool check_dname_for_lf(const knot_dname_t *n, const struct kr_query *qry/*logging*/)
{
	const bool ret = knot_dname_size(n) == strlen((const char *)n) + 1;
	if (!ret) { WITH_VERBOSE(qry) {
		auto_free char *n_str = kr_dname_text(n);
		VERBOSE_MSG(qry, "=> skipping zero-containing name %s\n", n_str);
	} }
	return ret;
}

/** Return false on types to be ignored.  Meant both for sname and direct cache requests. */
static bool check_rrtype(uint16_t type, const struct kr_query *qry/*logging*/)
{
	const bool ret = !knot_rrtype_is_metatype(type)
			&& type != KNOT_RRTYPE_RRSIG;
	if (!ret) { WITH_VERBOSE(qry) {
		auto_free char *type_str = kr_rrtype_text(type);
		VERBOSE_MSG(qry, "=> skipping RR type %s\n", type_str);
	} }
	return ret;
}

/** Like key_exact_type() but omits a couple checks not holding for pkt cache. */
knot_db_val_t key_exact_type_maypkt(struct key *k, uint16_t type)
{
	assert(check_rrtype(type, NULL));
	switch (type) {
	case KNOT_RRTYPE_RRSIG: /* no RRSIG query caching, at least for now */
		assert(false);
		return (knot_db_val_t){ NULL, 0 };
	/* xNAME lumped into NS. */
	case KNOT_RRTYPE_CNAME:
	case KNOT_RRTYPE_DNAME:
		type = KNOT_RRTYPE_NS;
	default:
		break;
	}

	int name_len = k->buf[0];
	k->buf[name_len + 1] = 0; /* make sure different names can never match */
	k->buf[name_len + 2] = 'E'; /* tag for exact name+type matches */
	memcpy(k->buf + name_len + 3, &type, 2);
	k->type = type;
	/* CACHE_KEY_DEF: key == dname_lf + '\0' + 'E' + RRTYPE */
	return (knot_db_val_t){ k->buf + 1, name_len + 4 };
}

/** Like key_exact_type_maypkt but with extra checks if used for RRs only. */
static knot_db_val_t key_exact_type(struct key *k, uint16_t type)
{
	switch (type) {
	/* Sanity check: forbidden types represented in other way(s). */
	case KNOT_RRTYPE_NSEC:
	case KNOT_RRTYPE_NSEC3:
		assert(false);
		return (knot_db_val_t){ NULL, 0 };
	}
	return key_exact_type_maypkt(k, type);
}


// TODO: move all these and cache_peek_real into a separate c-file that only exposes cache_peek_real
/* Forwards for larger chunks of code.  All just for cache_peek. */
static uint8_t get_lowest_rank(const struct kr_request *req, const struct kr_query *qry);
static int found_exact_hit(kr_layer_t *ctx, knot_pkt_t *pkt, knot_db_val_t val,
			   uint8_t lowest_rank);
static int closest_NS(kr_layer_t *ctx, struct key *k, entry_list_t el);
static int answer_simple_hit(kr_layer_t *ctx, knot_pkt_t *pkt, uint16_t type,
		const struct entry_h *eh, const void *eh_bound, uint32_t new_ttl);
static int peek_nosync(kr_layer_t *ctx, knot_pkt_t *pkt);
static int try_wild(struct key *k, struct answer *ans, const knot_dname_t *clencl_name,
		    uint16_t type, uint8_t lowest_rank,
		    const struct kr_query *qry, struct kr_cache *cache);

static int peek_encloser(
	struct key *k, struct answer *ans, const uint8_t *nsec_p, const int sname_labels,
	uint8_t lowest_rank, const struct kr_query *qry, struct kr_cache *cache);

/** function for .produce phase */
int cache_peek(kr_layer_t *ctx, knot_pkt_t *pkt)
{
	struct kr_request *req = ctx->req;
	struct kr_query *qry = req->current_query;
	/* We first check various exit-conditions and then call the _real function. */

	if (ctx->state & (KR_STATE_FAIL|KR_STATE_DONE) || qry->flags.NO_CACHE
	    || (qry->flags.CACHE_TRIED && !qry->stale_cb)
	    || !check_rrtype(qry->stype, qry) /* LATER: some other behavior for some of these? */
	    || qry->sclass != KNOT_CLASS_IN) {
		return ctx->state; /* Already resolved/failed or already tried, etc. */
	}
	/* ATM cache only peeks for qry->sname and that would be useless
	 * to repeat on every iteration, so disable it from now on.
	 * LATER(optim.): assist with more precise QNAME minimization. */
	qry->flags.CACHE_TRIED = true;

	if (qry->stype == KNOT_RRTYPE_NSEC) {
		VERBOSE_MSG(qry, "=> skipping stype NSEC\n");
		return ctx->state;
	}
	if (!check_dname_for_lf(qry->sname, qry)) {
		return ctx->state;
	}

	int ret = peek_nosync(ctx, pkt);
	kr_cache_sync(&req->ctx->cache);
	return ret;
}

/**
 * \note we don't transition to KR_STATE_FAIL even in case of "unexpected errors".
 */
static int peek_nosync(kr_layer_t *ctx, knot_pkt_t *pkt)
{
	struct kr_request *req = ctx->req;
	struct kr_query *qry = req->current_query;
	struct kr_cache *cache = &req->ctx->cache;

	struct key k_storage, *k = &k_storage;
	int ret = kr_dname_lf(k->buf, qry->sname, false);
	if (unlikely(ret)) {
		assert(false);
		return ctx->state;
	}

	const uint8_t lowest_rank = get_lowest_rank(req, qry);

	/**** 1. find the name or the closest (available) zone, not considering wildcards
	 **** 1a. exact name+type match (can be negative answer in insecure zones) */
	knot_db_val_t key = key_exact_type_maypkt(k, qry->stype);
	knot_db_val_t val = { NULL, 0 };
	ret = cache_op(cache, read, &key, &val, 1);
	if (!ret) {
		VERBOSE_MSG(qry, "=> read OK\n");
		/* found an entry: test conditions, materialize into pkt, etc. */
		ret = found_exact_hit(ctx, pkt, val, lowest_rank);
	}
	if (ret && ret != -abs(ENOENT)) {
		VERBOSE_MSG(qry, "=> exact hit error: %d %s\n", ret, kr_strerror(ret));
		assert(false);
		return ctx->state;
	} else if (!ret) {
		return KR_STATE_DONE;
	}

	/**** 1b. otherwise, find the longest prefix NS/xNAME (with OK time+rank). [...] */
	k->zname = qry->sname;
	ret = kr_dname_lf(k->buf, k->zname, false); /* LATER(optim.): probably remove */
	if (unlikely(ret)) {
		assert(false);
		return ctx->state;
	}
	entry_list_t el;
	ret = closest_NS(ctx, k, el);
	if (ret) {
		assert(ret == kr_error(ENOENT));
		if (ret != kr_error(ENOENT) || !el[0].len) {
			return ctx->state;
		}
	}
	switch (k->type) {
	case KNOT_RRTYPE_CNAME: {
<<<<<<< HEAD
		const knot_db_val_t v = el[EL_CNAME];
		const uint32_t new_ttl = get_new_ttl(v.data, qry,
						     qry->sname, KNOT_RRTYPE_CNAME);
		ret = answer_simple_hit(ctx, pkt, KNOT_RRTYPE_CNAME, v.data,
					v.data + v.len, new_ttl);
=======
		int32_t new_ttl = get_new_ttl(val_cut.data, 
			qry, qry->sname, KNOT_RRTYPE_CNAME, qry->timestamp.tv_sec);
		ret = answer_simple_hit(ctx, pkt, KNOT_RRTYPE_CNAME, val_cut.data,
					val_cut.data + val_cut.len, new_ttl);
>>>>>>> fc286788
		/* TODO: ^^ cumbersome code; we also recompute the TTL */
		return ret == kr_ok() ? KR_STATE_DONE : ctx->state;
		}
	case KNOT_RRTYPE_DNAME:
		VERBOSE_MSG(qry, "=> DNAME not supported yet\n"); // LATER
		return ctx->state;
	}

	/* We have to try proving from NSEC*. */
	WITH_VERBOSE(qry) {
		auto_free char *zname_str = kr_dname_text(k->zname);
		if (!el[0].len) {
			VERBOSE_MSG(qry, "=> no NSEC* cached for zone: %s\n", zname_str);
		} else {
			VERBOSE_MSG(qry, "=> trying zone: %s (first %s)\n", zname_str,
					(el[0].len == 4 ? "NSEC" : "NSEC3"));
		}
	}

#if 0
	if (!eh) { /* fall back to root hints? */
		ret = kr_zonecut_set_sbelt(req->ctx, &qry->zone_cut);
		if (ret) return ctx->state;
		assert(!qry->zone_cut.parent);

		//VERBOSE_MSG(qry, "=> using root hints\n");
		//qry->flags.AWAIT_CUT = false;
		return ctx->state;
	}

	/* Now `eh` points to the closest NS record that we've found,
	 * and that's the only place to start - we may either find
	 * a negative proof or we may query upstream from that point. */
	kr_zonecut_set(&qry->zone_cut, k->zname);
	ret = kr_make_query(qry, pkt); // TODO: probably not yet - qname minimization
	if (ret) return ctx->state;
#endif

	/** Collecting multiple NSEC* + RRSIG records, in preparation for the answer
	 *  + track the progress */
	struct answer ans;
	memset(&ans, 0, sizeof(ans));
	ans.mm = &pkt->mm;
	const int sname_labels = knot_dname_labels(qry->sname, NULL);

	/* Try the NSEC* parameters in order, until success.
	 * Let's not mix different parameters for NSEC* RRs in a single proof. */
	for (int i = 0; ;) {
		if (!el[i].len) goto cont;
		/* OK iff the stamp is in future */
		uint32_t stamp;
		memcpy(&stamp, el[i].data, sizeof(stamp));
		const int32_t remains = stamp - qry->timestamp.tv_sec; /* using SOA serial arith. */
		if (remains < 0) goto cont;
		const uint8_t *nsec_p = el[i].len > sizeof(stamp) ?
			el[i].data + sizeof(stamp) : NULL;
		/**** 2. and 3. inside */
		ret = peek_encloser(k, &ans, nsec_p, sname_labels,
					lowest_rank, qry, cache);
		if (!ret) break;
		if (ret < 0) return ctx->state;
	cont:
		/* Otherwise we try another nsec_p, if available. */
		if (++i == ENTRY_APEX_NSECS_CNT) return ctx->state;
		/* clear possible partial answers in `ans` (no need to deallocate) */
		ans.rcode = 0;
		memset(&ans.rrsets, 0, sizeof(ans.rrsets));
	}

	/**** 4. add SOA iff needed */
	if (ans.rcode != PKT_NOERROR) {
		/* Assuming k->buf still starts with zone's prefix,
		 * look up the SOA in cache. */
		k->buf[0] = k->zlf_len;
		key = key_exact_type(k, KNOT_RRTYPE_SOA);
		knot_db_val_t val = { NULL, 0 };
		ret = cache_op(cache, read, &key, &val, 1);
		const struct entry_h *eh;
		if (ret || !(eh = entry_h_consistent(val, KNOT_RRTYPE_SOA))) {
			assert(ret); /* only want to catch `eh` failures */
			VERBOSE_MSG(qry, "=> SOA missed\n");
			return ctx->state;
		}
		/* Check if the record is OK. */
		int32_t new_ttl = get_new_ttl(eh, qry, k->zname, KNOT_RRTYPE_SOA, qry->timestamp.tv_sec);
		if (new_ttl < 0 || eh->rank < lowest_rank || eh->is_packet) {
			VERBOSE_MSG(qry, "=> SOA unfit %s: rank 0%.2o, new TTL %d\n",
					(eh->is_packet ? "packet" : "RR"),
					eh->rank, new_ttl);
			return ctx->state;
		}
		/* Add the SOA into the answer. */
		void *eh_data_bound = val.data + val.len;
		ret = entry2answer(&ans, AR_SOA, eh, eh_data_bound,
				   k->zname, KNOT_RRTYPE_SOA, new_ttl);
		if (ret) return ctx->state;
	}


	/* Find our target RCODE. */
	int real_rcode;
	switch (ans.rcode) {
	case PKT_NODATA:
	case PKT_NOERROR: /* positive wildcarded response */
		real_rcode = KNOT_RCODE_NOERROR;
		break;
	case PKT_NXDOMAIN:
		real_rcode = KNOT_RCODE_NXDOMAIN;
		break;
	default:
		assert(false);
	case 0: /* i.e. nothing was found */
		/* LATER(optim.): zone cut? */
		VERBOSE_MSG(qry, "=> cache miss\n");
		return ctx->state;
	}

	if (pkt_renew(pkt, qry->sname, qry->stype)
	    || knot_pkt_begin(pkt, KNOT_ANSWER)
	   ) {
		assert(false);
		return ctx->state;
	}
	knot_wire_set_rcode(pkt->wire, real_rcode);


	bool expiring = false; // TODO
	VERBOSE_MSG(qry, "=> writing RRsets: ");
	for (int i = 0; i < sizeof(ans.rrsets) / sizeof(ans.rrsets[0]); ++i) {
		if (i == 1) knot_pkt_begin(pkt, KNOT_AUTHORITY);
		if (!ans.rrsets[i].set.rr) continue;
		expiring = expiring || ans.rrsets[i].set.expiring;
		ret = pkt_append(pkt, &ans.rrsets[i], ans.rrsets[i].set.rank);
		if (ret) {
			assert(false);
			return ctx->state;
		}
		kr_log_verbose(kr_rank_test(ans.rrsets[i].set.rank, KR_RANK_SECURE)
				? "+" : "-");
	}
	kr_log_verbose("\n");
	/* Finishing touches. */
	qry->flags.EXPIRING = expiring;
	qry->flags.CACHED = true;
	qry->flags.NO_MINIMIZE = true;

	return KR_STATE_DONE;
}

/**
 * This is where the high-level "business logic" of aggressive cache is.
 * \return 0: success (may need SOA);  >0: try other nsec_p;  <0: exit cache immediately.
 */
static int peek_encloser(
	struct key *k, struct answer *ans, const uint8_t *nsec_p, const int sname_labels,
	uint8_t lowest_rank, const struct kr_query *qry, struct kr_cache *cache)
{
	ans->nsec_v = nsec_p ? 3 : 1;

	/** Start of NSEC* covering the sname;
	 * it's part of key - the one within zone (read only) */
	knot_db_val_t cover_low_kwz = { NULL, 0 };
	knot_dname_t cover_hi_storage[KNOT_DNAME_MAXLEN];
	/** End of NSEC* covering the sname. */
	knot_db_val_t cover_hi_kwz = {
		.data = cover_hi_storage,
		.len = sizeof(cover_hi_storage),
	};

	/**** 2. Find a closest (provable) encloser (of sname). */
	int clencl_labels = -1;
	if (!nsec_p) { /* NSEC */
		int ret = nsec1_encloser(k, ans, sname_labels, &clencl_labels,
					 &cover_low_kwz, &cover_hi_kwz, qry, cache);
		if (ret) return ret;
	} else { //XXX NSEC3
		int ret = nsec3_encloser(k, ans, sname_labels, &clencl_labels,
					 &cover_low_kwz, &cover_hi_kwz, qry, cache);
		if (ret) return ret;
	}

	/* We should have either a match or a cover at this point. */
	if (ans->rcode != PKT_NODATA && ans->rcode != PKT_NXDOMAIN) {
		assert(false);
		return kr_error(EINVAL);
	}
	const bool sname_covered = ans->rcode == PKT_NXDOMAIN;

	/** Name of the closest (provable) encloser. */
	const knot_dname_t *clencl_name = qry->sname;
	for (int l = sname_labels; l > clencl_labels; --l)
		clencl_name = knot_wire_next_label(clencl_name, NULL);

	/**** 3. source of synthesis checks, in case sname was covered.
	 **** 3a. We want to query for NSEC* of source of synthesis (SS) or its
	 * predecessor, providing us with a proof of its existence or non-existence. */
	if (sname_covered && !nsec_p) {
		int ret = nsec1_src_synth(k, ans, clencl_name,
					  cover_low_kwz, cover_hi_kwz, qry, cache);
		if (ret == AR_SOA) return 0;
		assert(ret <= 0);
		if (ret) return ret;

	} else if (sname_covered && nsec_p) {
		//XXX NSEC3
		int ret = nsec3_src_synth(k, ans, clencl_name,
					  cover_low_kwz, cover_hi_kwz, qry, cache);
		if (ret == AR_SOA) return 0;
		assert(ret <= 0);
		if (ret) return ret;

	} /* else (!sname_covered) so no wildcard checks needed,
	   * as we proved that sname exists. */

	/**** 3b. find wildcarded answer, if sname was covered
	 * and we don't have a full proof yet.  (common for NSEC*) */
	if (!sname_covered)
		return kr_ok(); /* decrease indentation */
	/* Construct key for exact qry->stype + source of synthesis. */
	int ret = kr_dname_lf(k->buf, clencl_name, true);
	if (ret) {
		assert(!ret);
		return kr_error(ret);
	}
	const uint16_t types[] = { qry->stype, KNOT_RRTYPE_CNAME };
	for (int i = 0; i < (2 - (qry->stype == KNOT_RRTYPE_CNAME)); ++i) {
		ret = try_wild(k, ans, clencl_name, types[i],
				lowest_rank, qry, cache);
		if (ret == kr_ok()) {
			return kr_ok();
		} else if (ret != -ABS(ENOENT) && ret != -ABS(ESTALE)) {
			assert(false);
			return kr_error(ret);
		}
		/* else continue */
	}
	/* Neither attempt succeeded, but the NSEC* proofs were found,
	 * so skip trying other parameters, as it seems very unlikely
	 * to turn out differently than by the same wildcard search. */
	return -ABS(ENOENT);
}

/** It's simply inside of cycle taken out to decrease indentation.  \return error code. */
static int stash_rrarray_entry(ranked_rr_array_t *arr, int arr_i,
			const struct kr_query *qry, struct kr_cache *cache,
			int *unauth_cnt, map_t *nsec_pmap);
/** Stash a single nsec_p.  \return 0 (errors are ignored). */
static int stash_nsec_p(const char *key_str, void *nsec_p_v, void *request);



int cache_stash(kr_layer_t *ctx, knot_pkt_t *pkt)
{
	struct kr_request *req = ctx->req;
	struct kr_query *qry = req->current_query;
	struct kr_cache *cache = &req->ctx->cache;

	/* Note: we cache even in KR_STATE_FAIL.  For example,
	 * BOGUS answer can go to +cd cache even without +cd request. */
	if (!qry || qry->flags.CACHED || !check_rrtype(knot_pkt_qtype(pkt), qry)
	    || qry->sclass != KNOT_CLASS_IN) {
		return ctx->state;
	}
	/* Do not cache truncated answers, at least for now.  LATER */
	if (knot_wire_get_tc(pkt->wire)) {
		return ctx->state;
	}
	/* Stash individual records. */
	ranked_rr_array_t *selected[] = kr_request_selected(req);
	int unauth_cnt = 0;
	map_t nsec_pmap = map_make(&req->pool);
	for (int psec = KNOT_ANSWER; psec <= KNOT_ADDITIONAL; ++psec) {
		ranked_rr_array_t *arr = selected[psec];
		/* uncached entries are located at the end */
		for (ssize_t i = arr->len - 1; i >= 0; --i) {
			ranked_rr_array_entry_t *entry = arr->at[i];
			if (entry->qry_uid != qry->uid) {
				continue;
				/* TODO: probably safe to break but maybe not worth it */
			}
<<<<<<< HEAD
			int ret = stash_rrset(arr, i, qry, cache, &unauth_cnt, &nsec_pmap);
=======
			ret = stash_rrarray_entry(arr, i, qry, cache, &unauth_cnt);
>>>>>>> fc286788
			if (ret) {
				VERBOSE_MSG(qry, "=> stashing RRs errored out\n");
				goto finally;
			}
			/* LATER(optim.): maybe filter out some type-rank combinations
			 * that won't be useful as separate RRsets. */
		}
	}

	map_walk(&nsec_pmap, stash_nsec_p, req);
	/* LATER(optim.): typically we also have corresponding NS record in the list,
	 * so we might save a cache operation. */

	stash_pkt(pkt, qry, req);

finally:
	if (unauth_cnt) {
		VERBOSE_MSG(qry, "=> stashed also %d nonauth RRsets\n", unauth_cnt);
	};
	kr_cache_sync(cache);
	return ctx->state; /* we ignore cache-stashing errors */
}

<<<<<<< HEAD
static int stash_rrset(const ranked_rr_array_t *arr, int arr_i,
			const struct kr_query *qry, struct kr_cache *cache,
			int *unauth_cnt, map_t *nsec_pmap)
{
	//FIXME review entry_h
	const ranked_rr_array_entry_t *entry = arr->at[arr_i];
	if (entry->cached) {
		return kr_ok();
	}
	const knot_rrset_t *rr = entry->rr;
=======
/** Preliminary checks before stash_rrset().  Don't call if returns <= 0. */
static int stash_rrset_precond(const knot_rrset_t *rr, const struct kr_query *qry/*logs*/)
{
>>>>>>> fc286788
	if (!rr || rr->rclass != KNOT_CLASS_IN) {
		assert(!EINVAL);
		return kr_error(EINVAL);
	}
	if (!check_rrtype(rr->type, qry)
	    || rr->type == KNOT_RRTYPE_NSEC3 /*for now; LATER NSEC3*/) {
		return kr_ok();
	}
	if (!check_dname_for_lf(rr->owner, qry)) {
		WITH_VERBOSE(qry) {
			auto_free char *owner_str = kr_dname_text(rr->owner);
			VERBOSE_MSG(qry, "=> skipping zero-containing name %s\n",
					owner_str);
		}
		return kr_ok();
	}
	return 1/*proceed*/;
}

static ssize_t stash_rrset(struct kr_cache *cache, const struct kr_query *qry, const knot_rrset_t *rr,
	                       const knot_rrset_t *rr_sigs, uint32_t timestamp, uint8_t rank)
{
	assert(stash_rrset_precond(rr, qry) > 0);
	if (!cache) {
		assert(!EINVAL);
		return kr_error(EINVAL);
	}

	const int wild_labels = rr_sigs == NULL ? 0 :
	       knot_dname_labels(rr->owner, NULL) - knot_rrsig_labels(&rr_sigs->rrs, 0);
	//kr_log_verbose("wild_labels = %d\n", wild_labels);
	if (wild_labels < 0) {
		return kr_ok();
	}
	const knot_dname_t *encloser = rr->owner;
	for (int i = 0; i < wild_labels; ++i) {
		encloser = knot_wire_next_label(encloser, NULL);
	}

	int ret = 0;
	/* Construct the key under which RRs will be stored. */
	struct key k_storage, *k = &k_storage;
	knot_db_val_t key;
	switch (rr->type) {
	case KNOT_RRTYPE_NSEC:
		if (!kr_rank_test(rank, KR_RANK_SECURE)) {
			/* Skip any NSECs that aren't validated. */
			return kr_ok();
		}
		if (!rr_sigs || !rr_sigs->rrs.rr_count || !rr_sigs->rrs.data) {
			assert(!EINVAL);
			return kr_error(EINVAL);
		}
		const knot_dname_t *signer = knot_rrsig_signer_name(&rr_sigs->rrs, 0);
		k->zlf_len = knot_dname_size(signer) - 1;
		key = key_NSEC1(k, encloser, wild_labels);

		if (likely(check_dname_for_lf(signer, qry))) {
			map_set(nsec_pmap, (const char *)signer, NULL);
		}
		break;
	default:
		ret = kr_dname_lf(k->buf, encloser, wild_labels);
		if (ret) {
			assert(!ret);
			return kr_error(ret);
		}
		key = key_exact_type(k, rr->type);
	}

	/* Compute materialized sizes of the new data. */
	const knot_rdataset_t *rds_sigs = rr_sigs ? &rr_sigs->rrs : NULL;
	const int rr_ssize = rdataset_dematerialize_size(&rr->rrs);
	knot_db_val_t val_new_entry = {
		.data = NULL,
		.len = offsetof(struct entry_h, data) + rr_ssize
			+ rdataset_dematerialize_size(rds_sigs),
	};

	/* Prepare raw memory for the new entry. */
	ret = entry_h_splice(&val_new_entry, rank, key, k->type, rr->type,
				rr->owner, qry, cache, timestamp);
	if (ret) return kr_ok(); /* some aren't really errors */
	assert(val_new_entry.data);

	/* Compute TTL, just in case they weren't equal. */
	uint32_t ttl = -1;
	const knot_rdataset_t *rdatasets[] = { &rr->rrs, rds_sigs, NULL };
	for (int j = 0; rdatasets[j]; ++j) {
		knot_rdata_t *rd = rdatasets[j]->data;
		assert(rdatasets[j]->rr_count);
		for (uint16_t l = 0; l < rdatasets[j]->rr_count; ++l) {
			ttl = MIN(ttl, knot_rdata_ttl(rd));
			rd = kr_rdataset_next(rd);
		}
	} /* TODO: consider expirations of RRSIGs as well, just in case. */

	/* Write the entry itself. */
	struct entry_h *eh = val_new_entry.data;
<<<<<<< HEAD
	memset(eh, 0, offsetof(struct entry_h, data));
	eh->time = qry->timestamp.tv_sec;
=======
	eh->time = timestamp;
>>>>>>> fc286788
	eh->ttl  = MAX(MIN(ttl, cache->ttl_max), cache->ttl_min);
	eh->rank = rank;
	if (rdataset_dematerialize(&rr->rrs, eh->data)
	    || rdataset_dematerialize(rds_sigs, eh->data + rr_ssize)) {
		/* minimize the damage from incomplete write; TODO: better */
		eh->ttl = 0;
		eh->rank = 0;
		assert(false);
	}
	assert(entry_h_consistent(val_new_entry, rr->type));

<<<<<<< HEAD
	{
	#ifndef NDEBUG
		struct answer ans;
		memset(&ans, 0, sizeof(ans));
		ans.mm = &qry->request->pool;
		ret = entry2answer(&ans, AR_ANSWER, eh,
				   val_new_entry.data + val_new_entry.len,
				   rr->owner, rr->type, 0);
		/*
		VERBOSE_MSG(qry, "=> sanity: written %d and read %d\n",
				(int)val_new_entry.len, ret);
		assert(ret == val_new_entry.len);
		*/
	#endif
	}
=======
	/* Update metrics */
	cache->stats.insert += 1;
>>>>>>> fc286788

	WITH_VERBOSE(qry) {
		/* Reduce verbosity. */
		if (!kr_rank_test(rank, KR_RANK_AUTH)
		    && rr->type != KNOT_RRTYPE_NS) {
			return (ssize_t) val_new_entry.len;
		}
		auto_free char *type_str = kr_rrtype_text(rr->type),
			*encl_str = kr_dname_text(encloser);
		VERBOSE_MSG(qry, "=> stashed rank: 0%.2o, %s %s%s "
			"(%d B total, incl. %d RRSIGs)\n",
			rank, type_str, (wild_labels ? "*." : ""), encl_str,
			(int)val_new_entry.len, (rr_sigs ? rr_sigs->rrs.rr_count : 0)
			);
	}

	return (ssize_t) val_new_entry.len;
}

<<<<<<< HEAD
static int stash_nsec_p(const char *dname, void *nsec_p_v, void *request)
{
	struct kr_request *req = request;
	const struct kr_query *qry = req->current_query;
	struct kr_cache *cache = &req->ctx->cache;
	uint32_t valid_until = qry->timestamp.tv_sec + cache->ttl_max;
		/* LATER(optim.): be more precise here ^^ and reduce calls. */
	static const int32_t ttl_margin = 3600;
	const uint8_t *nsec_p = (const uint8_t *)nsec_p_v;
	int data_stride = sizeof(valid_until) + nsec_p_rdlen(nsec_p);
	/* Find what's in the cache. */
	struct key k_storage, *k = &k_storage;
	int ret = kr_dname_lf(k->buf, (const knot_dname_t *)dname, false);
	if (ret) return kr_error(ret);
	knot_db_val_t key = key_exact_type(k, KNOT_RRTYPE_NS);
	knot_db_val_t val_orig = { NULL, 0 };
	ret = cache_op(cache, read, &key, &val_orig, 1);
	if (ret && ret != -ABS(ENOENT)) {
		VERBOSE_MSG(qry, "=> EL read failed (ret: %d)\n", ret);
		return kr_ok();
	}
	/* Prepare new entry_list_t so we can just write at el[0]. */
	entry_list_t el;
	int log_refresh_by = 0;
	if (ret == -ABS(ENOENT)) {
		memset(el, 0, sizeof(el));
	} else {
		ret = entry_list_parse(val_orig, el);
		if (ret) {
			VERBOSE_MSG(qry, "=> EL parse failed (ret: %d)\n", ret);
			return kr_error(0);
		}
		/* Find the index to replace. */
		int i_replace = ENTRY_APEX_NSECS_CNT - 1;
		for (int i = 0; i < ENTRY_APEX_NSECS_CNT; ++i) {
			if (el[i].len != data_stride) continue;
			if (nsec_p && memcmp(nsec_p, el[i].data + sizeof(uint32_t),
						data_stride - sizeof(uint32_t)) != 0) {
				continue;
			}
			/* Save a cache operation if TTL extended only a little. */
			uint32_t valid_orig;
			memcpy(&valid_orig, el[i].data, sizeof(valid_orig));
			const int32_t ttl_extended_by = valid_until - valid_orig;
			if (ttl_extended_by < ttl_margin) {
				VERBOSE_MSG(qry, "=> nsec_p stash skipped (extra TTL: %d)\n",
						ttl_extended_by);
				return kr_ok();
			}
			i_replace = i;
			log_refresh_by = ttl_extended_by;
			break;
		}
		/* Shift the other indices: move the first `i` blocks by one position. */
		if (i_replace) {
			memmove(&el[1], &el[0], sizeof(el[0]) * i_replace);
		}
	}
	/* Prepare old data into a buffer.  See entry_h_splice() for why.  LATER(optim.) */
	el[0].len = data_stride;
	el[0].data = NULL;
	knot_db_val_t val;
	val.len = entry_list_serial_size(el),
	val.data = mm_alloc(&req->pool, val.len),
	entry_list_memcpy(val.data, el);
	/* Prepare the new data chunk */
	memcpy(el[0].data, &valid_until, sizeof(valid_until));
	if (nsec_p) {
		memcpy(el[0].data + sizeof(valid_until), nsec_p,
			data_stride - sizeof(valid_until));
	}
	/* Write it all to the cache */
	ret = cache_op(cache, write, &key, &val, 1);
	if (ret || !val.data) {
		VERBOSE_MSG(qry, "=> EL write failed (ret: %d)\n", ret);
		return kr_ok();
	}
	if (log_refresh_by) {
		VERBOSE_MSG(qry, "=> nsec_p stashed (refresh by %d)\n", log_refresh_by);
	} else {
		VERBOSE_MSG(qry, "=> nsec_p stashed (new)\n");
	}
	return kr_ok();
}

=======
static int stash_rrarray_entry(ranked_rr_array_t *arr, int arr_i,
			const struct kr_query *qry, struct kr_cache *cache,
			int *unauth_cnt)
{
	ranked_rr_array_entry_t *entry = arr->at[arr_i];
	if (entry->cached) {
		return kr_ok();
	}
	const knot_rrset_t *rr = entry->rr;
	int ret = stash_rrset_precond(rr, qry);
	if (ret <= 0) {
		return ret;
	}

	/* Try to find corresponding signatures, always.  LATER(optim.): speed. */
	ranked_rr_array_entry_t *entry_rrsigs = NULL;
	const knot_rrset_t *rr_sigs = NULL;
	for (ssize_t j = arr->len - 1; j >= 0; --j) {
		/* TODO: ATM we assume that some properties are the same
		 * for all RRSIGs in the set (esp. label count). */
		ranked_rr_array_entry_t *e = arr->at[j];
		bool ok = e->qry_uid == qry->uid && !e->cached
			&& e->rr->type == KNOT_RRTYPE_RRSIG
			&& knot_rrsig_type_covered(&e->rr->rrs, 0) == rr->type
			&& knot_dname_is_equal(rr->owner, e->rr->owner);
		if (!ok) continue;
		entry_rrsigs = e;
		rr_sigs = e->rr;
		break;
	}

	ssize_t written = stash_rrset(cache, qry, rr, rr_sigs, qry->timestamp.tv_sec, entry->rank);
	if (written < 0) {
		return (int) written;
	}

	if (written > 0) {
		/* Mark entry as cached for the rest of the query processing */
		entry->cached = true;
		if (entry_rrsigs) {
			entry_rrsigs->cached = true;
		}
		if (!kr_rank_test(entry->rank, KR_RANK_AUTH) && rr->type != KNOT_RRTYPE_NS) {
			*unauth_cnt += 1;
		}
	}

	return kr_ok();
}
>>>>>>> fc286788

static int answer_simple_hit(kr_layer_t *ctx, knot_pkt_t *pkt, uint16_t type,
		const struct entry_h *eh, const void *eh_bound, uint32_t new_ttl)
#define CHECK_RET(ret) do { \
	if ((ret) < 0) { assert(false); return kr_error((ret)); } \
} while (false)
{
	struct kr_request *req = ctx->req;
	struct kr_query *qry = req->current_query;

	/* All OK, so start constructing the (pseudo-)packet. */
	int ret = pkt_renew(pkt, qry->sname, qry->stype);
	CHECK_RET(ret);

	/* Materialize the sets for the answer in (pseudo-)packet. */
	struct answer ans;
	memset(&ans, 0, sizeof(ans));
	ans.mm = &pkt->mm;
	ret = entry2answer(&ans, AR_ANSWER, eh, eh_bound,
			   qry->sname, type, new_ttl);
	CHECK_RET(ret);
	/* Put links to the materialized data into the pkt. */
	ret = pkt_append(pkt, &ans.rrsets[AR_ANSWER], eh->rank);
	CHECK_RET(ret);
	/* Finishing touches. */
	qry->flags.EXPIRING = is_expiring(eh->ttl, new_ttl);
	qry->flags.CACHED = true;
	qry->flags.NO_MINIMIZE = true;
	qry->flags.DNSSEC_INSECURE = kr_rank_test(eh->rank, KR_RANK_INSECURE);
	if (qry->flags.DNSSEC_INSECURE) {
		qry->flags.DNSSEC_WANT = false;
	}
	VERBOSE_MSG(qry, "=> satisfied by exact RR or CNAME: rank 0%.2o, new TTL %d\n",
			eh->rank, new_ttl);
	return kr_ok();
}
#undef CHECK_RET


/** TODO: description; see the single call site for now. */
static int found_exact_hit(kr_layer_t *ctx, knot_pkt_t *pkt, knot_db_val_t val,
			   uint8_t lowest_rank)
{
	struct kr_request *req = ctx->req;
	struct kr_query *qry = req->current_query;

	int ret = entry_h_seek(&val, qry->stype);
	if (ret) return ret;
	VERBOSE_MSG(qry, "=> FEH seek OK \n");
	const struct entry_h *eh = entry_h_consistent(val, qry->stype);
	if (!eh) {
		assert(false);
		return kr_error(ENOENT);
		// LATER: recovery in case of error, perhaps via removing the entry?
		// LATER(optim): pehaps optimize the zone cut search
	}
	VERBOSE_MSG(qry, "=> FEH consistent OK \n");

	int32_t new_ttl = get_new_ttl(eh, qry, qry->sname, qry->stype, qry->timestamp.tv_sec);
	if (new_ttl < 0 || eh->rank < lowest_rank) {
		/* Positive record with stale TTL or bad rank.
		 * LATER(optim.): It's unlikely that we find a negative one,
		 * so we might theoretically skip all the cache code. */

		VERBOSE_MSG(qry, "=> skipping exact %s: rank 0%.2o (min. 0%.2o), new TTL %d\n",
				eh->is_packet ? "packet" : "RR", eh->rank, lowest_rank, new_ttl);
		return kr_error(ENOENT);
	}

	const void *eh_bound = val.data + val.len;
	if (eh->is_packet) {
		/* Note: we answer here immediately, even if it's (theoretically)
		 * possible that we could generate a higher-security negative proof.
		 * Rank is high-enough so we take it to save time searching. */
		return answer_from_pkt  (ctx, pkt, qry->stype, eh, eh_bound, new_ttl);
	} else {
		return answer_simple_hit(ctx, pkt, qry->stype, eh, eh_bound, new_ttl);
	}
}


/** Try to satisfy via wildcard.  See the single call site. */
static int try_wild(struct key *k, struct answer *ans, const knot_dname_t *clencl_name,
		    const uint16_t type, const uint8_t lowest_rank,
		    const struct kr_query *qry, struct kr_cache *cache)
{
	knot_db_val_t key = key_exact_type(k, type);
	/* Find the record. */
	knot_db_val_t val = { NULL, 0 };
	int ret = cache_op(cache, read, &key, &val, 1);
	if (!ret) {
		ret = entry_h_seek(&val, type);
	}
	if (ret) {
		if (ret != -ABS(ENOENT)) {
			VERBOSE_MSG(qry, "=> wildcard: hit error %d %s\n",
					ret, strerror(abs(ret)));
			assert(false);
		}
		WITH_VERBOSE(qry) {
			auto_free char *clencl_str = kr_dname_text(clencl_name),
				*type_str = kr_rrtype_text(type);
			VERBOSE_MSG(qry, "=> wildcard: not found: *.%s %s\n",
					clencl_str, type_str);
		}
		return ret;
	}
	/* Check if the record is OK. */
	const struct entry_h *eh = entry_h_consistent(val, type);
	if (!eh) {
		assert(false);
		return kr_error(ret);
		// LATER: recovery in case of error, perhaps via removing the entry?
	}
	int32_t new_ttl = get_new_ttl(eh, qry, qry->sname, type, qry->timestamp.tv_sec);
		/* ^^ here we use the *expanded* wildcard name */
	if (new_ttl < 0 || eh->rank < lowest_rank || eh->is_packet) {
		/* Wildcard record with stale TTL, bad rank or packet.  */
		VERBOSE_MSG(qry, "=> wildcard: skipping %s, rank 0%.2o, new TTL %d\n",
				eh->is_packet ? "packet" : "RR", eh->rank, new_ttl);
		return -ABS(ESTALE);
	}
	/* Add the RR into the answer. */
	const void *eh_bound = val.data + val.len;
	ret = entry2answer(ans, AR_ANSWER, eh, eh_bound, qry->sname, type, new_ttl);
	VERBOSE_MSG(qry, "=> NSEC wildcard: answer expanded, ret = %d, new TTL %d\n",
			ret, (int)new_ttl);
	if (ret) return kr_error(ret);
	ans->rcode = PKT_NOERROR;
	return kr_ok();
}


static int peek_exact_real(struct kr_cache *cache, const knot_dname_t *name, uint16_t type,
			struct kr_cache_p *peek)
{
	if (!check_rrtype(type, NULL) || !check_dname_for_lf(name, NULL)) {
		return kr_error(ENOTSUP);
	}
	struct key k_storage, *k = &k_storage;

	int ret = kr_dname_lf(k->buf, name, false);
	if (ret) return kr_error(ret);

	knot_db_val_t key = key_exact_type(k, type);
	knot_db_val_t val = { NULL, 0 };
	ret = cache_op(cache, read, &key, &val, 1);
	if (!ret) ret = entry_h_seek(&val, type);
	if (ret) return kr_error(ret);

	const struct entry_h *eh = entry_h_consistent(val, type);
	if (!eh || eh->is_packet) {
		// TODO: no packets, but better get rid of whole kr_cache_peek_exact().
		return kr_error(ENOENT);
	}
	*peek = (struct kr_cache_p){
		.time = eh->time,
		.ttl  = eh->ttl,
		.rank = eh->rank,
		.raw_data = val.data,
		.raw_bound = val.data + val.len,
	};
	return kr_ok();
}
int kr_cache_peek_exact(struct kr_cache *cache, const knot_dname_t *name, uint16_t type,
			struct kr_cache_p *peek)
{	/* Just wrap with extra verbose logging. */
	const int ret = peek_exact_real(cache, name, type, peek);
	if (false && VERBOSE_STATUS) { /* too noisy for usual --verbose */
		auto_free char *type_str = kr_rrtype_text(type),
			*name_str = kr_dname_text(name);
		const char *result_str = (ret == kr_ok() ? "hit" :
				(ret == kr_error(ENOENT) ? "miss" : "error"));
		VERBOSE_MSG(NULL, "_peek_exact: %s %s %s (ret: %d)",
				type_str, name_str, result_str, ret);
	}
	return ret;
}

/** Find the longest prefix NS/xNAME (with OK time+rank), starting at k->*.
 * We store xNAME at NS type to lower the number of searches.
 * CNAME is only considered for equal name, of course.
 * We also store NSEC* parameters at NS type; probably the latest two will be kept.
 * Found type is returned via k->type.
 *
 * \return raw entry from cache (for NS) or rewound entry (xNAME) FIXME
 */
static int closest_NS(kr_layer_t *ctx, struct key *k, entry_list_t el)
{
	struct kr_request *req = ctx->req;
	struct kr_query *qry = req->current_query;
	struct kr_cache *cache = &req->ctx->cache;

	int zlf_len = k->buf[0];

	uint8_t rank_min = KR_RANK_INSECURE | KR_RANK_AUTH;
	// LATER(optim): if stype is NS, we check the same value again
	bool exact_match = true;
	bool need_zero = true;
	/* Inspect the NS/xNAME entries, shortening by a label on each iteration. */
	do {
		k->buf[0] = zlf_len;
		knot_db_val_t key = key_exact_type(k, KNOT_RRTYPE_NS);
		knot_db_val_t val;
		int ret = cache_op(cache, read, &key, &val, 1);
		if (ret == -abs(ENOENT)) goto next_label;
		if (ret) {
			assert(!ret);
			if (need_zero) memset(el, 0, sizeof(entry_list_t));
			return kr_error(ret);
		}

		/* Check consistency, find any type;
		 * using `goto` for shortening by another label. */
		ret = entry_list_parse(val, el);
		if (ret) {
			assert(!ret); // do something about it?
			goto next_label;
		}
		need_zero = false;
		/* More types are possible; try in order.
		 * For non-fatal failures just "continue;" to try the next type. */
		for (int i = ENTRY_APEX_NSECS_CNT; i < EL_LENGTH; ++i) {
			if (!el[i].len
				/* On a zone cut we want DS from the parent zone. */
				|| (i == EL_NS && exact_match && qry->stype == KNOT_RRTYPE_DS)
				/* CNAME is interesting only if we
				 * directly hit the name that was asked.
				 * Note that we want it even in the DS case. */
				|| (i == EL_CNAME && !exact_match)
				/* DNAME is interesting only if we did NOT
				 * directly hit the name that was asked. */
				|| (i == EL_DNAME && exact_match)
			   ) {
				continue;
			}
				/* ^^ LATER(optim.): not having NS but having
				 * non-timeouted nsec_p is also OK for a zone cut. */
			/* Find the entry for the type, check positivity, TTL */
			const uint16_t type = EL2RRTYPE(i);
			const struct entry_h *eh = entry_h_consistent(el[i], type);
			if (!eh) {
				VERBOSE_MSG(qry, "=> EH seek ret: %d\n", ret);
				assert(false);
				goto next_label;
			}
			int32_t new_ttl = get_new_ttl(eh, qry, k->zname, type, qry->timestamp.tv_sec);
			if (new_ttl < 0
			    /* Not interested in negative or bogus. */
			    || eh->is_packet
			    /* For NS any kr_rank is accepted,
			     * as insecure or even nonauth is OK */
			    || (type != KNOT_RRTYPE_NS && eh->rank < rank_min)) {

				WITH_VERBOSE(qry) {
					auto_free char *type_str =
						kr_rrtype_text(type);
					const char *packet_str =
						eh->is_packet ? "packet" : "RR";
					VERBOSE_MSG(qry, "=> skipping unfit %s %s: "
						"rank 0%.2o, new TTL %d\n",
						type_str, packet_str,
						eh->rank, new_ttl);
				}
				continue;
			}
			/* We found our match. */
			k->type = type;
			k->zlf_len = zlf_len;
			return kr_ok();
		}

	next_label:
		/* remove one more label */
		exact_match = false;
		if (k->zname[0] == 0) {
			/* We miss root NS in cache, but let's at least assume it exists. */
			k->type = KNOT_RRTYPE_NS;
			k->zlf_len = zlf_len;
			assert(zlf_len == 0);
			if (need_zero) memset(el, 0, sizeof(entry_list_t));
			return kr_error(ENOENT);
		}
		zlf_len -= (k->zname[0] + 1);
		k->zname += (k->zname[0] + 1);
		k->buf[zlf_len + 1] = 0;
	} while (true);
}


static uint8_t get_lowest_rank(const struct kr_request *req, const struct kr_query *qry)
{
	/* TODO: move rank handling into the iterator (DNSSEC_* flags)? */
	const bool allow_unverified =
		knot_wire_get_cd(req->answer->wire) || qry->flags.STUB;
		/* in stub mode we don't trust RRs anyway ^^ */
	if (qry->flags.NONAUTH) {
		return KR_RANK_INITIAL;
		/* Note: there's little sense in validation status for non-auth records.
		 * In case of using NONAUTH to get NS IPs, knowing that you ask correct
		 * IP doesn't matter much for security; it matters whether you can
		 * validate the answers from the NS.
		 */
	} else if (!allow_unverified) {
		/* Records not present under any TA don't have their security
		 * verified at all, so we also accept low ranks in that case. */
		const bool ta_covers = kr_ta_covers_qry(req->ctx, qry->sname, qry->stype);
		/* ^ TODO: performance?  TODO: stype - call sites */
		if (ta_covers) {
			return KR_RANK_INSECURE | KR_RANK_AUTH;
		} /* else falltrhough */
	}
	return KR_RANK_INITIAL | KR_RANK_AUTH;
}



<|MERGE_RESOLUTION|>--- conflicted
+++ resolved
@@ -420,18 +420,11 @@
 	}
 	switch (k->type) {
 	case KNOT_RRTYPE_CNAME: {
-<<<<<<< HEAD
 		const knot_db_val_t v = el[EL_CNAME];
-		const uint32_t new_ttl = get_new_ttl(v.data, qry,
-						     qry->sname, KNOT_RRTYPE_CNAME);
+		const int32_t new_ttl = get_new_ttl(v.data, qry,
+						    qry->sname, KNOT_RRTYPE_CNAME, qry->timestamp.tv_sec);
 		ret = answer_simple_hit(ctx, pkt, KNOT_RRTYPE_CNAME, v.data,
 					v.data + v.len, new_ttl);
-=======
-		int32_t new_ttl = get_new_ttl(val_cut.data, 
-			qry, qry->sname, KNOT_RRTYPE_CNAME, qry->timestamp.tv_sec);
-		ret = answer_simple_hit(ctx, pkt, KNOT_RRTYPE_CNAME, val_cut.data,
-					val_cut.data + val_cut.len, new_ttl);
->>>>>>> fc286788
 		/* TODO: ^^ cumbersome code; we also recompute the TTL */
 		return ret == kr_ok() ? KR_STATE_DONE : ctx->state;
 		}
@@ -712,11 +705,7 @@
 				continue;
 				/* TODO: probably safe to break but maybe not worth it */
 			}
-<<<<<<< HEAD
-			int ret = stash_rrset(arr, i, qry, cache, &unauth_cnt, &nsec_pmap);
-=======
-			ret = stash_rrarray_entry(arr, i, qry, cache, &unauth_cnt);
->>>>>>> fc286788
+			int ret = stash_rrarray_entry(arr, i, qry, cache, &unauth_cnt, &nsec_pmap);
 			if (ret) {
 				VERBOSE_MSG(qry, "=> stashing RRs errored out\n");
 				goto finally;
@@ -740,22 +729,9 @@
 	return ctx->state; /* we ignore cache-stashing errors */
 }
 
-<<<<<<< HEAD
-static int stash_rrset(const ranked_rr_array_t *arr, int arr_i,
-			const struct kr_query *qry, struct kr_cache *cache,
-			int *unauth_cnt, map_t *nsec_pmap)
-{
-	//FIXME review entry_h
-	const ranked_rr_array_entry_t *entry = arr->at[arr_i];
-	if (entry->cached) {
-		return kr_ok();
-	}
-	const knot_rrset_t *rr = entry->rr;
-=======
 /** Preliminary checks before stash_rrset().  Don't call if returns <= 0. */
 static int stash_rrset_precond(const knot_rrset_t *rr, const struct kr_query *qry/*logs*/)
 {
->>>>>>> fc286788
 	if (!rr || rr->rclass != KNOT_CLASS_IN) {
 		assert(!EINVAL);
 		return kr_error(EINVAL);
@@ -778,6 +754,7 @@
 static ssize_t stash_rrset(struct kr_cache *cache, const struct kr_query *qry, const knot_rrset_t *rr,
 	                       const knot_rrset_t *rr_sigs, uint32_t timestamp, uint8_t rank)
 {
+	//FIXME review entry_h
 	assert(stash_rrset_precond(rr, qry) > 0);
 	if (!cache) {
 		assert(!EINVAL);
@@ -814,7 +791,8 @@
 		key = key_NSEC1(k, encloser, wild_labels);
 
 		if (likely(check_dname_for_lf(signer, qry))) {
-			map_set(nsec_pmap, (const char *)signer, NULL);
+			//FIXME nsec_pmap
+			//map_set(nsec_pmap, (const char *)signer, NULL);
 		}
 		break;
 	default:
@@ -855,12 +833,8 @@
 
 	/* Write the entry itself. */
 	struct entry_h *eh = val_new_entry.data;
-<<<<<<< HEAD
 	memset(eh, 0, offsetof(struct entry_h, data));
-	eh->time = qry->timestamp.tv_sec;
-=======
 	eh->time = timestamp;
->>>>>>> fc286788
 	eh->ttl  = MAX(MIN(ttl, cache->ttl_max), cache->ttl_min);
 	eh->rank = rank;
 	if (rdataset_dematerialize(&rr->rrs, eh->data)
@@ -872,7 +846,9 @@
 	}
 	assert(entry_h_consistent(val_new_entry, rr->type));
 
-<<<<<<< HEAD
+	/* Update metrics */
+	cache->stats.insert += 1;
+
 	{
 	#ifndef NDEBUG
 		struct answer ans;
@@ -888,10 +864,6 @@
 		*/
 	#endif
 	}
-=======
-	/* Update metrics */
-	cache->stats.insert += 1;
->>>>>>> fc286788
 
 	WITH_VERBOSE(qry) {
 		/* Reduce verbosity. */
@@ -911,7 +883,56 @@
 	return (ssize_t) val_new_entry.len;
 }
 
-<<<<<<< HEAD
+static int stash_rrarray_entry(ranked_rr_array_t *arr, int arr_i,
+			const struct kr_query *qry, struct kr_cache *cache,
+			int *unauth_cnt, map_t *nsec_pmap)
+{
+	ranked_rr_array_entry_t *entry = arr->at[arr_i];
+	if (entry->cached) {
+		return kr_ok();
+	}
+	const knot_rrset_t *rr = entry->rr;
+	int ret = stash_rrset_precond(rr, qry);
+	if (ret <= 0) {
+		return ret;
+	}
+
+	/* Try to find corresponding signatures, always.  LATER(optim.): speed. */
+	ranked_rr_array_entry_t *entry_rrsigs = NULL;
+	const knot_rrset_t *rr_sigs = NULL;
+	for (ssize_t j = arr->len - 1; j >= 0; --j) {
+		/* TODO: ATM we assume that some properties are the same
+		 * for all RRSIGs in the set (esp. label count). */
+		ranked_rr_array_entry_t *e = arr->at[j];
+		bool ok = e->qry_uid == qry->uid && !e->cached
+			&& e->rr->type == KNOT_RRTYPE_RRSIG
+			&& knot_rrsig_type_covered(&e->rr->rrs, 0) == rr->type
+			&& knot_dname_is_equal(rr->owner, e->rr->owner);
+		if (!ok) continue;
+		entry_rrsigs = e;
+		rr_sigs = e->rr;
+		break;
+	}
+
+	ssize_t written = stash_rrset(cache, qry, rr, rr_sigs, qry->timestamp.tv_sec, entry->rank);
+	if (written < 0) {
+		return (int) written;
+	}
+
+	if (written > 0) {
+		/* Mark entry as cached for the rest of the query processing */
+		entry->cached = true;
+		if (entry_rrsigs) {
+			entry_rrsigs->cached = true;
+		}
+		if (!kr_rank_test(entry->rank, KR_RANK_AUTH) && rr->type != KNOT_RRTYPE_NS) {
+			*unauth_cnt += 1;
+		}
+	}
+
+	return kr_ok();
+}
+
 static int stash_nsec_p(const char *dname, void *nsec_p_v, void *request)
 {
 	struct kr_request *req = request;
@@ -996,58 +1017,6 @@
 	}
 	return kr_ok();
 }
-
-=======
-static int stash_rrarray_entry(ranked_rr_array_t *arr, int arr_i,
-			const struct kr_query *qry, struct kr_cache *cache,
-			int *unauth_cnt)
-{
-	ranked_rr_array_entry_t *entry = arr->at[arr_i];
-	if (entry->cached) {
-		return kr_ok();
-	}
-	const knot_rrset_t *rr = entry->rr;
-	int ret = stash_rrset_precond(rr, qry);
-	if (ret <= 0) {
-		return ret;
-	}
-
-	/* Try to find corresponding signatures, always.  LATER(optim.): speed. */
-	ranked_rr_array_entry_t *entry_rrsigs = NULL;
-	const knot_rrset_t *rr_sigs = NULL;
-	for (ssize_t j = arr->len - 1; j >= 0; --j) {
-		/* TODO: ATM we assume that some properties are the same
-		 * for all RRSIGs in the set (esp. label count). */
-		ranked_rr_array_entry_t *e = arr->at[j];
-		bool ok = e->qry_uid == qry->uid && !e->cached
-			&& e->rr->type == KNOT_RRTYPE_RRSIG
-			&& knot_rrsig_type_covered(&e->rr->rrs, 0) == rr->type
-			&& knot_dname_is_equal(rr->owner, e->rr->owner);
-		if (!ok) continue;
-		entry_rrsigs = e;
-		rr_sigs = e->rr;
-		break;
-	}
-
-	ssize_t written = stash_rrset(cache, qry, rr, rr_sigs, qry->timestamp.tv_sec, entry->rank);
-	if (written < 0) {
-		return (int) written;
-	}
-
-	if (written > 0) {
-		/* Mark entry as cached for the rest of the query processing */
-		entry->cached = true;
-		if (entry_rrsigs) {
-			entry_rrsigs->cached = true;
-		}
-		if (!kr_rank_test(entry->rank, KR_RANK_AUTH) && rr->type != KNOT_RRTYPE_NS) {
-			*unauth_cnt += 1;
-		}
-	}
-
-	return kr_ok();
-}
->>>>>>> fc286788
 
 static int answer_simple_hit(kr_layer_t *ctx, knot_pkt_t *pkt, uint16_t type,
 		const struct entry_h *eh, const void *eh_bound, uint32_t new_ttl)
