--- conflicted
+++ resolved
@@ -301,7 +301,13 @@
 	return ret;
 }
 
-<<<<<<< HEAD
+/** The current time in monotonic milliseconds.
+ *
+ * \note it may be outdated in case of long callbacks; see uv_now().
+ */
+KR_EXPORT
+uint64_t kr_now();
+
 /** Convert name from lookup format to wire.  See knot_dname_lf
  *
  * \note len bytes are read and len+1 are written with *normal* LF,
@@ -332,12 +338,4 @@
 	}
 	dst[0] = len;
 	return KNOT_EOK;
-};
-=======
-/** The current time in monotonic milliseconds.
- *
- * \note it may be outdated in case of long callbacks; see uv_now().
- */
-KR_EXPORT
-uint64_t kr_now();
->>>>>>> 28fb4a5e
+};