--- conflicted
+++ resolved
@@ -533,19 +533,13 @@
 	return peek_rr(cache, ecs, rr, entry, false);
 }
 
-<<<<<<< HEAD
 int kr_cache_materialize(knot_rrset_t *rr, const struct kr_cache_entry *entry,
-			 knot_mm_t *mm)
-=======
-int kr_cache_materialize(knot_rrset_t *dst, const knot_rrset_t *src, uint32_t drift,
-		uint reorder, knot_mm_t *mm)
->>>>>>> 35e2dff6
+			 uint reorder, knot_mm_t *mm)
 {
 	if (!rr || !entry || entry->timestamp/*drift*/ > entry->ttl) {
 		return kr_error(EINVAL);
 	}
 
-<<<<<<< HEAD
 	/* Find valid records */
 	knot_rdata_t **valid = malloc(sizeof(knot_rdata_t *) * rr->rrs.rr_count);
 	uint16_t valid_count = 0;
@@ -553,27 +547,10 @@
 	for (uint16_t i = 0; i < rr->rrs.rr_count; ++i) {
 		uint32_t ttl = knot_rdata_ttl(rd);
 		if (!ttl || ttl >= entry->timestamp/*drift*/) {
-=======
-	/* Make RRSet copy */
-	knot_rrset_init(dst, NULL, src->type, src->rclass);
-	dst->owner = knot_dname_copy(src->owner, mm);
-	if (!dst->owner) {
-		return kr_error(ENOMEM);
-	}
-
-	/* Find valid records */
-	knot_rdata_t **valid = malloc(sizeof(knot_rdata_t *) * src->rrs.rr_count);
-	uint16_t valid_count = 0;
-	knot_rdata_t *rd = src->rrs.data;
-	for (uint16_t i = 0; i < src->rrs.rr_count; ++i) {
-		if (knot_rdata_ttl(rd) >= drift) {
->>>>>>> 35e2dff6
 			valid[valid_count++] = rd;
 		}
 		rd = kr_rdataset_next(rd);
 	}
-<<<<<<< HEAD
-=======
 
 	if (reorder && valid_count > 1) {
 		/* Reorder the valid part; it's a reversed rotation,
@@ -586,24 +563,6 @@
 			SWAP(valid[shift + i], valid[valid_count - 1 - i]);
 		}
 	}
-
-	int err = knot_rdataset_gather(&dst->rrs, valid, valid_count, mm);
-	free(valid);
-	if (err) {
-		knot_rrset_clear(dst, mm);
-		return kr_error(err);
-	}
-
-	/* Fixup TTL by time passed */
-	rd = dst->rrs.data;
-	for (uint16_t i = 0; i < dst->rrs.rr_count; ++i) {
-		knot_rdata_set_ttl(rd, knot_rdata_ttl(rd) - drift);
-		rd = kr_rdataset_next(rd);
-	}
->>>>>>> 35e2dff6
-
-	/* Reordering left up for now. */
-
 
 	rr->rrs.data = NULL;
 	int err = knot_rdataset_gather(&rr->rrs, valid, valid_count, mm);
