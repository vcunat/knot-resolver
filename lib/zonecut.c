/*  Copyright (C) 2014-2017 CZ.NIC, z.s.p.o. <knot-dns@labs.nic.cz>

    This program is free software: you can redistribute it and/or modify
    it under the terms of the GNU General Public License as published by
    the Free Software Foundation, either version 3 of the License, or
    (at your option) any later version.

    This program is distributed in the hope that it will be useful,
    but WITHOUT ANY WARRANTY; without even the implied warranty of
    MERCHANTABILITY or FITNESS FOR A PARTICULAR PURPOSE.  See the
    GNU General Public License for more details.

    You should have received a copy of the GNU General Public License
    along with this program.  If not, see <https://www.gnu.org/licenses/>.
 */

#include <libknot/descriptor.h>
#include <libknot/rrtype/rdname.h>
#include <libknot/packet/wire.h>
#include <libknot/descriptor.h>

#include "lib/zonecut.h"
#include "lib/rplan.h"
#include "contrib/cleanup.h"
#include "lib/defines.h"
#include "lib/layer.h"
#include "lib/resolve.h"
#include "lib/generic/pack.h"

#define VERBOSE_MSG(qry, fmt...) QRVERBOSE(qry, "zcut", fmt)

/* Root hint descriptor. */
struct hint_info {
	const knot_dname_t *name;
	size_t len;
	const uint8_t *addr;
};

#define U8(x) (const uint8_t *)(x)

static void update_cut_name(struct kr_zonecut *cut, const knot_dname_t *name)
{
	if (knot_dname_is_equal(name, cut->name)) {
		return;
	}
	knot_dname_t *next_name = knot_dname_copy(name, cut->pool);
	mm_free(cut->pool, cut->name);
	cut->name = next_name;
}

int kr_zonecut_init(struct kr_zonecut *cut, const knot_dname_t *name, knot_mm_t *pool)
{
	if (!cut || !name) {
		return kr_error(EINVAL);
	}

	cut->name = knot_dname_copy(name, pool);
	cut->pool = pool;
	cut->key  = NULL;
	cut->trust_anchor = NULL;
	cut->parent = NULL;
	cut->nsset = trie_create(pool);
	return cut->name && cut->nsset ? kr_ok() : kr_error(ENOMEM);
}

/** Completely free a pack_t. */
static inline void free_addr_set(pack_t *pack, knot_mm_t *pool)
{
	if (unlikely(!pack)) {
		/* promised we don't store NULL packs */
		assert(false);
		return;
	}
	pack_clear_mm(*pack, mm_free, pool);
	mm_free(pool, pack);
}
/** Trivial wrapper for use in trie_apply, due to ugly casting. */
static int free_addr_set_cb(trie_val_t *v, void *pool)
{
	free_addr_set(*v, pool);
	return kr_ok();
}

void kr_zonecut_deinit(struct kr_zonecut *cut)
{
	if (!cut) {
		return;
	}
	mm_free(cut->pool, cut->name);
	if (cut->nsset) {
		trie_apply(cut->nsset, free_addr_set_cb, cut->pool);
		trie_free(cut->nsset);
	}
	knot_rrset_free(cut->key, cut->pool);
	knot_rrset_free(cut->trust_anchor, cut->pool);
}

void kr_zonecut_set(struct kr_zonecut *cut, const knot_dname_t *name)
{
	if (!cut || !name) {
		return;
	}
	knot_rrset_t *key, *ta;
	key = cut->key; cut->key = NULL;
	ta = cut->trust_anchor; cut->trust_anchor = NULL;
	kr_zonecut_deinit(cut);
	kr_zonecut_init(cut, name, cut->pool);
	cut->key = key;
	cut->trust_anchor = ta;
}

int kr_zonecut_copy(struct kr_zonecut *dst, const struct kr_zonecut *src)
{
	if (!dst || !src) {
		return kr_error(EINVAL);
	}
	if (!dst->nsset) {
		dst->nsset = trie_create(dst->pool);
	}
	/* Copy the contents, one by one. */
	int ret = kr_ok();
	trie_it_t *it;
	for (it = trie_it_begin(src->nsset); !trie_it_finished(it); trie_it_next(it)) {
		size_t klen;
		const char * const k = trie_it_key(it, &klen);
		pack_t **new_pack = (pack_t **)trie_get_ins(dst->nsset, k, klen);
		if (!new_pack) {
			ret = kr_error(ENOMEM);
			break;
		}
		const pack_t *old_pack = *trie_it_val(it);
		ret = pack_clone(new_pack, old_pack, dst->pool);
		if (ret) break;
	}
	trie_it_free(it);
	return ret;
}

int kr_zonecut_copy_trust(struct kr_zonecut *dst, const struct kr_zonecut *src)
{
	knot_rrset_t *key_copy = NULL;
	knot_rrset_t *ta_copy = NULL;

	if (src->key) {
		key_copy = knot_rrset_copy(src->key, dst->pool);
		if (!key_copy) {
			return kr_error(ENOMEM);
		}
	}

	if (src->trust_anchor) {
		ta_copy = knot_rrset_copy(src->trust_anchor, dst->pool);
		if (!ta_copy) {
			knot_rrset_free(key_copy, dst->pool);
			return kr_error(ENOMEM);
		}
	}

	knot_rrset_free(dst->key, dst->pool);
	dst->key = key_copy;
	knot_rrset_free(dst->trust_anchor, dst->pool);
	dst->trust_anchor = ta_copy;

	return kr_ok();
}

int kr_zonecut_add(struct kr_zonecut *cut, const knot_dname_t *ns, const knot_rdata_t *rdata)
{
	if (!cut || !ns || !cut->nsset) {
		assert(!EINVAL);
		return kr_error(EINVAL);
	}
<<<<<<< HEAD
	if (rdata && rdata->len != sizeof(struct in_addr)
=======
	/* Disabled; add_reverse_pair() misuses this for domain name in rdata. */
	if (false && rdata && rdata->len != sizeof(struct in_addr)
>>>>>>> e069ff06
		  && rdata->len != sizeof(struct in6_addr)) {
		assert(!EINVAL);
		return kr_error(EINVAL);
	}

	/* Get a pack_t for the ns. */
	pack_t **pack = (pack_t **)trie_get_ins(cut->nsset, (const char *)ns, knot_dname_size(ns));
	if (!pack) return kr_error(ENOMEM);
	if (*pack == NULL) {
		*pack = mm_alloc(cut->pool, sizeof(pack_t));
		if (*pack == NULL) return kr_error(ENOMEM);
		pack_init(**pack);
	}
	/* Insert data (if has any) */
	if (rdata == NULL) {
		return kr_ok();
	}
	/* Check for duplicates */
	if (pack_obj_find(*pack, rdata->data, rdata->len)) {
		return kr_ok();
	}
	/* Push new address */
	int ret = pack_reserve_mm(**pack, 1, rdata->len, kr_memreserve, cut->pool);
	if (ret != 0) {
		return kr_error(ENOMEM);
	}
	return pack_obj_push(*pack, rdata->data, rdata->len);
}

int kr_zonecut_del(struct kr_zonecut *cut, const knot_dname_t *ns, const knot_rdata_t *rdata)
{
	if (!cut || !ns) {
		return kr_error(EINVAL);
	}

	/* Find the address list. */
	int ret = kr_ok();
	pack_t *pack = kr_zonecut_find(cut, ns);
	if (pack == NULL) {
		return kr_error(ENOENT);
	}
	/* Remove address from the pack. */
	if (rdata) {
		ret = pack_obj_del(pack, rdata->data, rdata->len);
	}
	/* No servers left, remove NS from the set. */
	if (pack->len == 0) {
		free_addr_set(pack, cut->pool);
		ret = trie_del(cut->nsset, (const char *)ns, knot_dname_size(ns), NULL);
		assert(ret == 0); /* only KNOT_ENOENT and that *can't* happen */
		return (ret == 0) ? kr_ok() : kr_error(ret);
	}

	return ret;
}

int kr_zonecut_del_all(struct kr_zonecut *cut, const knot_dname_t *ns)
{
	if (!cut || !ns) {
		return kr_error(EINVAL);
	}

	/* Find the address list; then free and remove it. */
	pack_t *pack;
	int ret = trie_del(cut->nsset, (const char *)ns, knot_dname_size(ns),
			   (trie_val_t *)&pack);
	if (ret) { /* deletion failed */
		assert(ret == KNOT_ENOENT);
		return kr_error(ENOENT);
	}
	free_addr_set(pack, cut->pool);
	return kr_ok();
}

pack_t *kr_zonecut_find(struct kr_zonecut *cut, const knot_dname_t *ns)
{
	if (!cut || !ns) {
		return NULL;
	}
	trie_val_t *val = trie_get_try(cut->nsset, (const char *)ns, knot_dname_size(ns));
	/* we get pointer to the pack_t pointer */
	return val ? (pack_t *)*val : NULL;
}

static int has_address(trie_val_t *v, void *baton_)
{
	const pack_t *pack = *v;
	const bool found = pack != NULL && pack->len != 0;
	return found;
}

bool kr_zonecut_is_empty(struct kr_zonecut *cut)
{
	if (!cut || !cut->nsset) {
		assert(false);
		return true;
	}
	return !trie_apply(cut->nsset, has_address, NULL);
}

int kr_zonecut_set_sbelt(struct kr_context *ctx, struct kr_zonecut *cut)
{
	if (!ctx || !cut || !ctx->root_hints.nsset) {
		return kr_error(EINVAL);
	}

	trie_apply(cut->nsset, free_addr_set_cb, cut->pool);
	trie_clear(cut->nsset);

	update_cut_name(cut, U8(""));
	/* Copy root hints from resolution context. */
	return kr_zonecut_copy(cut, &ctx->root_hints);
}

/** Fetch address for zone cut.  Any rank is accepted (i.e. glue as well). */
static void fetch_addr(struct kr_zonecut *cut, struct kr_cache *cache,
			const knot_dname_t *ns, uint16_t rrtype,
			const struct kr_query *qry)
// LATER(optim.): excessive data copying
{
	struct kr_cache_p peek;
	if (kr_cache_peek_exact(cache, ns, rrtype, &peek) != 0) {
		return;
	}
	int32_t new_ttl = kr_cache_ttl(&peek, qry, ns, rrtype);
	if (new_ttl < 0) {
		return;
	}

	knot_rrset_t cached_rr;
	knot_rrset_init(&cached_rr, /*const-cast*/(knot_dname_t *)ns, rrtype,
			KNOT_CLASS_IN, new_ttl);
	if (kr_cache_materialize(&cached_rr.rrs, &peek, cut->pool) < 0) {
		return;
	}
	knot_rdata_t *rd = cached_rr.rrs.rdata;
	for (uint16_t i = 0; i < cached_rr.rrs.count; ++i) {
		(void) kr_zonecut_add(cut, ns, rd);
		rd = knot_rdataset_next(rd);
	}
}

/** Fetch best NS for zone cut. */
static int fetch_ns(struct kr_context *ctx, struct kr_zonecut *cut,
		    const knot_dname_t *name, const struct kr_query *qry,
		    uint8_t * restrict rank)
{
	struct kr_cache_p peek;
	int ret = kr_cache_peek_exact(&ctx->cache, name, KNOT_RRTYPE_NS, &peek);
	if (ret != 0) {
		return ret;
	}
	/* Note: we accept *any* rank from the cache.  We assume that nothing
	 * completely untrustworthy could get into the cache, e.g out-of-bailiwick
	 * records that weren't validated.
	 */
	*rank = peek.rank;

	int32_t new_ttl = kr_cache_ttl(&peek, qry, name, KNOT_RRTYPE_NS);
	if (new_ttl < 0) {
		return kr_error(ESTALE);
	}
	/* Materialize the rdataset temporarily, for simplicity. */
	knot_rdataset_t ns_rds = { 0, NULL };
	ret = kr_cache_materialize(&ns_rds, &peek, cut->pool);
	if (ret < 0) {
		return ret;
	}

	/* Insert name servers for this zone cut, addresses will be looked up
	 * on-demand (either from cache or iteratively) */
	knot_rdata_t *rdata_i = ns_rds.rdata;
	for (unsigned i = 0; i < ns_rds.count;
			++i, rdata_i = knot_rdataset_next(rdata_i)) {
		const knot_dname_t *ns_name = knot_ns_name(rdata_i);
		(void) kr_zonecut_add(cut, ns_name, NULL);
		/* Fetch NS reputation and decide whether to prefetch A/AAAA records. */
		unsigned *cached = lru_get_try(ctx->cache_rep,
				(const char *)ns_name, knot_dname_size(ns_name));
		unsigned reputation = (cached) ? *cached : 0;
		if (!(reputation & KR_NS_NOIP4) && !(qry->flags.NO_IPV4)) {
			fetch_addr(cut, &ctx->cache, ns_name, KNOT_RRTYPE_A, qry);
		}
		if (!(reputation & KR_NS_NOIP6) && !(qry->flags.NO_IPV6)) {
			fetch_addr(cut,  &ctx->cache, ns_name, KNOT_RRTYPE_AAAA, qry);
		}
	}

	knot_rdataset_clear(&ns_rds, cut->pool);
	return kr_ok();
}

/**
 * Fetch secure RRSet of given type.
 */
static int fetch_secure_rrset(knot_rrset_t **rr, struct kr_cache *cache,
	const knot_dname_t *owner, uint16_t type, knot_mm_t *pool,
	const struct kr_query *qry)
{
	if (!rr) {
		assert(!EINVAL);
		return kr_error(EINVAL);
	}
	/* peek, check rank and TTL */
	struct kr_cache_p peek;
	int ret = kr_cache_peek_exact(cache, owner, type, &peek);
	if (ret != 0) {
		return ret;
	}
	if (!kr_rank_test(peek.rank, KR_RANK_SECURE)) {
		return kr_error(ENOENT);
	}
	int32_t new_ttl = kr_cache_ttl(&peek, qry, owner, type);
	if (new_ttl < 0) {
		return kr_error(ESTALE);
	}
	/* materialize a new RRset */
	knot_rrset_free(*rr, pool);
	*rr = mm_alloc(pool, sizeof(knot_rrset_t));
	if (*rr == NULL) {
		return kr_error(ENOMEM);
	}
	owner = knot_dname_copy(/*const-cast*/(knot_dname_t *)owner, pool);
	if (!owner) {
		mm_free(pool, *rr);
		*rr = NULL;
		return kr_error(ENOMEM);
	}
	knot_rrset_init(*rr, /*const-cast*/(knot_dname_t *)owner, type,
			KNOT_CLASS_IN, new_ttl);
	ret = kr_cache_materialize(&(*rr)->rrs, &peek, pool);
	if (ret < 0) {
		knot_rrset_free(*rr, pool);
		*rr = NULL;
		return ret;
	}

	return kr_ok();
}

int kr_zonecut_find_cached(struct kr_context *ctx, struct kr_zonecut *cut,
			   const knot_dname_t *name, const struct kr_query *qry,
			   bool * restrict secured)
{
	//VERBOSE_MSG(qry, "_find_cached\n");
	if (!ctx || !cut || !name) {
		return kr_error(EINVAL);
	}
	/* Copy name as it may overlap with cut name that is to be replaced. */
	knot_dname_t *qname = knot_dname_copy(name, cut->pool);
	if (!qname) {
		return kr_error(ENOMEM);
	}
	/* Start at QNAME parent. */
	const knot_dname_t *label = qname;
	while (true) {
		/* Fetch NS first and see if it's insecure. */
		uint8_t rank = 0;
		const bool is_root = (label[0] == '\0');
		if (fetch_ns(ctx, cut, label, qry, &rank) == 0) {
			/* Flag as insecure if cached as this */
			if (kr_rank_test(rank, KR_RANK_INSECURE)) {
				*secured = false;
			}
			/* Fetch DS and DNSKEY if caller wants secure zone cut */
			int ret_ds = 1, ret_dnskey = 1;
			if (*secured || is_root) {
				ret_ds = fetch_secure_rrset(&cut->trust_anchor, &ctx->cache,
						label, KNOT_RRTYPE_DS, cut->pool, qry);
				ret_dnskey = fetch_secure_rrset(&cut->key, &ctx->cache,
						label, KNOT_RRTYPE_DNSKEY, cut->pool, qry);
			}
			update_cut_name(cut, label);
			mm_free(cut->pool, qname);
			kr_cache_sync(&ctx->cache);
			WITH_VERBOSE(qry) {
				auto_free char *label_str = kr_dname_text(label);
				VERBOSE_MSG(qry,
					"found cut: %s (rank 0%.2o return codes: DS %d, DNSKEY %d)\n",
					label_str, rank, ret_ds, ret_dnskey);
			}
			return kr_ok();
		}
		/* Subtract label from QNAME. */
		if (!is_root) {
			label = knot_wire_next_label(label, NULL);
		} else {
			break;
		}
	}
	kr_cache_sync(&ctx->cache);
	mm_free(cut->pool, qname);
	return kr_error(ENOENT);
}<|MERGE_RESOLUTION|>--- conflicted
+++ resolved
@@ -170,12 +170,8 @@
 		assert(!EINVAL);
 		return kr_error(EINVAL);
 	}
-<<<<<<< HEAD
-	if (rdata && rdata->len != sizeof(struct in_addr)
-=======
 	/* Disabled; add_reverse_pair() misuses this for domain name in rdata. */
 	if (false && rdata && rdata->len != sizeof(struct in_addr)
->>>>>>> e069ff06
 		  && rdata->len != sizeof(struct in6_addr)) {
 		assert(!EINVAL);
 		return kr_error(EINVAL);
