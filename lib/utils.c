/*  Copyright (C) 2014 CZ.NIC, z.s.p.o. <knot-dns@labs.nic.cz>

    This program is free software: you can redistribute it and/or modify
    it under the terms of the GNU General Public License as published by
    the Free Software Foundation, either version 3 of the License, or
    (at your option) any later version.

    This program is distributed in the hope that it will be useful,
    but WITHOUT ANY WARRANTY; without even the implied warranty of
    MERCHANTABILITY or FITNESS FOR A PARTICULAR PURPOSE.  See the
    GNU General Public License for more details.

    You should have received a copy of the GNU General Public License
    along with this program.  If not, see <https://www.gnu.org/licenses/>.
 */

#include <stdarg.h>
#include <string.h>
#include <stdlib.h>
#include <stdio.h>
#include <arpa/inet.h>
#include <sys/time.h>
#include <contrib/cleanup.h>
#include <ccan/isaac/isaac.h>
#include <libknot/descriptor.h>
#include <libknot/dname.h>
#include <libknot/rrtype/rrsig.h>
#include <libknot/rrset-dump.h>
#include <libknot/version.h>

#include "lib/defines.h"
#include "lib/utils.h"
#include "lib/generic/array.h"
#include "lib/nsrep.h"
#include "lib/module.h"
#include "lib/resolve.h"


/* Always compile-in log symbols, even if disabled. */
#undef kr_verbose_status
#undef kr_verbose_set
#undef kr_log_verbose

/* Logging & debugging */
bool kr_verbose_status = false;

/** @internal CSPRNG context */
static isaac_ctx ISAAC;
static bool isaac_seeded = false;
#define SEED_SIZE 256

/*
 * Macros.
 */
#define strlen_safe(x) ((x) ? strlen(x) : 0)

/**
 * @internal Convert 16bit unsigned to string, keeps leading spaces.
 * @note Always fills dst length = 5
 * Credit: http://computer-programming-forum.com/46-asm/7aa4b50bce8dd985.htm
 */
static inline int u16tostr(uint8_t *dst, uint16_t num)
{
	uint32_t tmp = num * (((1 << 28) / 10000) + 1) - (num / 4);
	for(size_t i = 0; i < 5; i++) {
		dst[i] = '0' + (char) (tmp >> 28);
		tmp = (tmp & 0x0fffffff) * 10;
	}
	return 5;
}

/*
 * Cleanup callbacks.
 */

bool kr_verbose_set(bool status)
{
#ifndef NOVERBOSELOG
	kr_verbose_status = status;
#endif
	return kr_verbose_status;
}

void kr_log_verbose(const char *fmt, ...)
{
	if (kr_verbose_status) {
		va_list args;
		va_start(args, fmt);
		vprintf(fmt, args);
		va_end(args);
		fflush(stdout);
	}
}

char* kr_strcatdup(unsigned n, ...)
{
	/* Calculate total length */
	size_t total_len = 0;
	va_list vl;
	va_start(vl, n);
	for (unsigned i = 0; i < n; ++i) {
		char *item = va_arg(vl, char *);
		total_len += strlen_safe(item);
	}
	va_end(vl);

	/* Allocate result and fill */
	char *result = NULL;
	if (total_len > 0) {
		result = malloc(total_len + 1);
	}
	if (result) {
		char *stream = result;
		va_start(vl, n);
		for (unsigned i = 0; i < n; ++i) {
			char *item = va_arg(vl, char *);
			if (item) {
				size_t len = strlen(item);
				memcpy(stream, item, len + 1);
				stream += len;
			}
		}
		va_end(vl);
	}

	return result;
}

static int seed_file(FILE *fp, char *buf, size_t buflen)
{
	if (!fp) {
		return -1;
	}
	/* Read whole buffer even if interrupted */
	ssize_t readb = 0;
	while (!ferror(fp) && readb < buflen) {
		readb += fread(buf, 1, buflen - readb, fp);
	}
	return 0;
}

static int randseed(char *buf, size_t buflen)
{
    /* This is adapted from Tor's crypto_seed_rng() */
    static const char *filenames[] = {
        "/dev/srandom", "/dev/urandom", "/dev/random", NULL
    };
    for (unsigned i = 0; filenames[i]; ++i) {
        auto_fclose FILE *fp = fopen(filenames[i], "r");
        if (seed_file(fp, buf, buflen) == 0) {
            return 0;
        }
    }

    /* Seed from time, this is not going to be secure. */
    struct timeval tv;
    gettimeofday(&tv, NULL);
    memcpy(buf, &tv, buflen < sizeof(tv) ? buflen : sizeof(tv));
    return 0;
}

int kr_rand_reseed(void)
{
	uint8_t seed[SEED_SIZE];
	randseed((char *)seed, sizeof(seed));
	isaac_reseed(&ISAAC, seed, sizeof(seed));
	return kr_ok();
}

unsigned kr_rand_uint(unsigned max)
{
	if (!isaac_seeded) {
		kr_rand_reseed();
		isaac_seeded = true;
	}
	return isaac_next_uint(&ISAAC, max);
}

int kr_memreserve(void *baton, char **mem, size_t elm_size, size_t want, size_t *have)
{
    if (*have >= want) {
        return 0;
    } else {
        knot_mm_t *pool = baton;
        size_t next_size = array_next_count(want);
        void *mem_new = mm_alloc(pool, next_size * elm_size);
        if (mem_new != NULL) {
            memcpy(mem_new, *mem, (*have)*(elm_size));
            mm_free(pool, *mem);
            *mem = mem_new;
            *have = next_size;
            return 0;
        }
    }
    return -1;
}

int kr_pkt_recycle(knot_pkt_t *pkt)
{
	pkt->rrset_count = 0;
	pkt->size = KNOT_WIRE_HEADER_SIZE;
	pkt->current = KNOT_ANSWER;
	knot_wire_set_qdcount(pkt->wire, 0);
	knot_wire_set_ancount(pkt->wire, 0);
	knot_wire_set_nscount(pkt->wire, 0);
	knot_wire_set_arcount(pkt->wire, 0);
	memset(pkt->sections, 0, sizeof(pkt->sections));
	knot_pkt_begin(pkt, KNOT_ANSWER);
	return knot_pkt_parse_question(pkt);
}

int kr_pkt_clear_payload(knot_pkt_t *pkt)
{
	pkt->rrset_count = 0;
	pkt->size = KNOT_WIRE_HEADER_SIZE + pkt->qname_size +
		    2 * sizeof(uint16_t); /* QTYPE + QCLASS */
	pkt->parsed = KNOT_WIRE_HEADER_SIZE;
	pkt->current = KNOT_ANSWER;
	knot_wire_set_ancount(pkt->wire, 0);
	knot_wire_set_nscount(pkt->wire, 0);
	knot_wire_set_arcount(pkt->wire, 0);
	memset(&pkt->sections[KNOT_ANSWER], 0, sizeof(knot_pktsection_t) *
	       (KNOT_PKT_SECTIONS - (KNOT_ANSWER + 1)));
	knot_pkt_begin(pkt, KNOT_ANSWER);
	return knot_pkt_parse_question(pkt);
}

int kr_pkt_put(knot_pkt_t *pkt, const knot_dname_t *name, uint32_t ttl,
               uint16_t rclass, uint16_t rtype, const uint8_t *rdata, uint16_t rdlen)
{
	if (!pkt || !name)  {
		return kr_error(EINVAL);
	}
	/* Create empty RR */
	knot_rrset_t rr;
	knot_rrset_init(&rr, knot_dname_copy(name, &pkt->mm), rtype, rclass);
	/* Create RDATA
	 * @warning _NOT_ thread safe.
	 */
	static knot_rdata_t rdata_arr[RDATA_ARR_MAX];
	knot_rdata_init(rdata_arr, rdlen, rdata, ttl);
	knot_rdataset_add(&rr.rrs, rdata_arr, &pkt->mm);
	/* Append RR */
	return knot_pkt_put(pkt, 0, &rr, KNOT_PF_FREE);
}

const char *kr_inaddr(const struct sockaddr *addr)
{
	if (!addr) {
		return NULL;
	}
	switch (addr->sa_family) {
	case AF_INET:  return (const char *)&(((const struct sockaddr_in *)addr)->sin_addr);
	case AF_INET6: return (const char *)&(((const struct sockaddr_in6 *)addr)->sin6_addr);
	default:       return NULL;
	}
}

int kr_inaddr_family(const struct sockaddr *addr)
{
	if (!addr)
		return AF_UNSPEC;
	return addr->sa_family;
}

int kr_inaddr_len(const struct sockaddr *addr)
{
	if (!addr) {
		return kr_error(EINVAL);
	}
	return kr_family_len(addr->sa_family);
}

int kr_straddr_family(const char *addr)
{
	if (!addr) {
		return kr_error(EINVAL);
	}
	if (strchr(addr, ':')) {
		return AF_INET6;
	}
	return AF_INET;
}

int kr_family_len(int family)
{
	switch (family) {
	case AF_INET:  return sizeof(struct in_addr);
	case AF_INET6: return sizeof(struct in6_addr);
	default:       return kr_error(EINVAL);
	}
}

int kr_straddr_subnet(void *dst, const char *addr)
{
	if (!dst || !addr) {
		return kr_error(EINVAL);
	}
	/* Parse subnet */
	int bit_len = 0;
	int family = kr_straddr_family(addr);
	auto_free char *addr_str = strdup(addr);
	char *subnet = strchr(addr_str, '/');
	if (subnet) {
		*subnet = '\0';
		subnet += 1;
		bit_len = atoi(subnet);
		/* Check client subnet length */
		const int max_len = (family == AF_INET6) ? 128 : 32;
		if (bit_len < 0 || bit_len > max_len) {
			return kr_error(ERANGE);
		}
	} else {
		/* No subnet, use maximal subnet length. */
		bit_len = (family == AF_INET6) ? 128 : 32;
	}
	/* Parse address */
	int ret = inet_pton(family, addr_str, dst);
	if (ret < 0) {
		return kr_error(EILSEQ);
	}

	return bit_len;
}

int kr_bitcmp(const char *a, const char *b, int bits)
{
	if (!a || !b || bits == 0) {
		return kr_error(ENOMEM);
	}
	/* Compare part byte-divisible part. */
	const size_t chunk = bits / 8;
	int ret = memcmp(a, b, chunk);
	if (ret != 0) {
		return ret;
	}
	a += chunk;
	b += chunk;
	bits -= chunk * 8;
	/* Compare last partial byte address block. */
	if (bits > 0) {
		const size_t shift = (8 - bits);
		ret = ((uint8_t)(*a >> shift) - (uint8_t)(*b >> shift));
	}
	return ret;
}

int kr_rrkey(char *key, const knot_dname_t *owner, uint16_t type, uint8_t rank)
{
	if (!key || !owner) {
		return kr_error(EINVAL);
	}
	key[0] = (rank << 2) | 0x01; /* Must be non-zero */
	uint8_t *key_buf = (uint8_t *)key + 1;
	int ret = knot_dname_to_wire(key_buf, owner, KNOT_DNAME_MAXLEN);
	if (ret <= 0) {
		return ret;
	}
	knot_dname_to_lower(key_buf);
	key_buf += ret - 1;
	/* Must convert to string, as the key must not contain 0x00 */
	ret = u16tostr(key_buf, type);
	key_buf[ret] = '\0';
	return (char *)&key_buf[ret] - key;
}

int kr_rrmap_add(map_t *stash, const knot_rrset_t *rr, uint8_t rank, knot_mm_t *pool)
{
	if (!stash || !rr) {
		return kr_error(EINVAL);
	}

	/* Stash key = {[1] flags, [1-255] owner, [5] type, [1] \x00 } */
	char key[KR_RRKEY_LEN];
	uint8_t extra_flags = 0;
	uint16_t rrtype = rr->type;
	/* Stash RRSIGs in a special cache, flag them and set type to its covering RR.
	 * This way it the stash won't merge RRSIGs together. */
	if (rr->type == KNOT_RRTYPE_RRSIG) {
		rrtype = knot_rrsig_type_covered(&rr->rrs, 0);
		extra_flags |= KEY_FLAG_RRSIG;
	}
	int ret = kr_rrkey(key, rr->owner, rrtype, rank);
	if (ret <= 0) {
		return kr_error(EILSEQ);
	}
	key[0] |= extra_flags;

	/* Check if already exists */
	knot_rrset_t *stashed = map_get(stash, key);
	if (!stashed) {
		stashed = knot_rrset_copy(rr, pool);
		if (!stashed) {
			return kr_error(ENOMEM);
		}
		return map_set(stash, key, stashed);
	}
	/* Merge rdataset */
	return knot_rdataset_merge(&stashed->rrs, &rr->rrs, pool);
}

int kr_rrarray_add(rr_array_t *array, const knot_rrset_t *rr, knot_mm_t *pool)
{
	int ret = array_reserve_mm(*array, array->len + 1, kr_memreserve, pool);
	if (ret != 0) {
		return kr_error(ENOMEM);
	}
	knot_rrset_t *copy = knot_rrset_copy(rr, pool);
	if (!copy) {
		return kr_error(ENOMEM);
	}
	array_push(*array, copy);
	return kr_ok();
}

int kr_ranked_rrarray_add(ranked_rr_array_t *array, const knot_rrset_t *rr,
			  uint8_t rank, bool to_wire, uint32_t qry_uid, knot_mm_t *pool)
{
	/* rr always has one record per rrset
	 * check if another rrset with the same
	 * rclass/type/owner combination exists within current query
	 * and merge if needed */
	for (ssize_t i = array->len - 1; i >= 0; --i) {
		ranked_rr_array_entry_t *stashed = array->at[i];
		if (stashed->yielded) {
			break;
		}
		if (stashed->qry_uid != qry_uid) {
			break;
		}
		if (stashed->rr->rclass == rr->rclass &&
		    stashed->rr->type == rr->type &&
		    knot_dname_is_equal(stashed->rr->owner, rr->owner)) {
			assert(stashed->rank == rank &&
			       stashed->cached == false &&
			       stashed->to_wire == to_wire);
			/* Merge */
			return knot_rdataset_merge(&stashed->rr->rrs, &rr->rrs, pool);
		}
	}

	/* No stashed rrset found, add */
	int ret = array_reserve_mm(*array, array->len + 1, kr_memreserve, pool);
	if (ret != 0) {
		return kr_error(ENOMEM);
	}

	ranked_rr_array_entry_t *entry = mm_alloc(pool, sizeof(ranked_rr_array_entry_t));
	if (!entry) {
		return kr_error(ENOMEM);
	}
	knot_rrset_t *copy = knot_rrset_copy(rr, pool);
	if (!copy) {
		mm_free(pool, entry);
		return kr_error(ENOMEM);
	}

	entry->qry_uid = qry_uid;
	entry->rr = copy;
	entry->rank = rank;
	entry->revalidation_cnt = 0;
	entry->cached = false;
	entry->yielded = false;
	entry->to_wire = to_wire;
	array_push(*array, entry);
	return kr_ok();
}

int kr_ranked_rrarray_set_wire(ranked_rr_array_t *array, bool to_wire, uint32_t qry_uid)
{
	for (size_t i = 0; i < array->len; ++i) {
		ranked_rr_array_entry_t *entry = array->at[i];
		if (entry->qry_uid == qry_uid) {
			entry->to_wire = to_wire;
		}
	}
	return kr_ok();
}


static char *callprop(struct kr_module *module, const char *prop, const char *input, void *env)
{
	if (!module || !prop) {
		return NULL;
	}
	for (struct kr_prop *p = module->props; p && p->name; ++p) {
		if (p->cb != NULL && strcmp(p->name, prop) == 0) {
			return p->cb(env, module, input);
		}
	}
	return NULL;
}

char *kr_module_call(struct kr_context *ctx, const char *module, const char *prop, const char *input)
{
	if (!ctx || !ctx->modules || !module || !prop) {
		return NULL;
	}
	module_array_t *mod_list = ctx->modules;
	for (size_t i = 0; i < mod_list->len; ++i) {
		struct kr_module *mod = mod_list->at[i];
		if (strcmp(mod->name, module) == 0) {
			return callprop(mod, prop, input, ctx);
		}
	}
	return NULL;
}

#ifndef NDEBUG

void kr_rrset_print(const knot_rrset_t *rr, const char *prefix)
{
#if KNOT_VERSION_HEX < ((2 << 16) | (4 << 8))
	char rrtext[KNOT_DNAME_MAXLEN * 2] = {0};
	knot_rrset_txt_dump(rr, rrtext, sizeof(rrtext), &KNOT_DUMP_STYLE_DEFAULT);
<<<<<<< HEAD
	printf("%s", rrtext);
#else
	size_t size = 4000;
	char *rrtext = malloc(size);
	knot_rrset_txt_dump(rr, &rrtext, &size, &KNOT_DUMP_STYLE_DEFAULT);
	printf("%s", rrtext);
	free(rrtext);
#endif
=======
>>>>>>> a6fcdc0d
	kr_log_verbose("%s%s", prefix, rrtext);
}

static void flags_to_str(char *dst, const knot_pkt_t *pkt, size_t maxlen)
{
	int offset = 0;
	int ret = 0;
	struct {
		uint8_t (*get) (const uint8_t *packet);
		char name[3];
	} flag[7] = {
		{knot_wire_get_aa, "AA"},
		{knot_wire_get_rd, "RD"},
		{knot_wire_get_tc, "TC"},
		{knot_wire_get_qr, "QR"},
		{knot_wire_get_cd, "CD"},
		{knot_wire_get_ad, "AD"},
		{knot_wire_get_ra, "RA"}
	};
	for (int i = 0; i < 7; ++i) {
		if (!flag[i].get(pkt->wire)) {
			continue;
		}
		ret = snprintf(dst + offset, maxlen, "%s ", flag[i].name);
		if (ret <= 0 || ret >= maxlen) {
			dst[0] = 0;
			return;
		}
		offset += ret;
		maxlen -= offset;
	}
	dst[offset] = 0;
}

void kr_pkt_print(knot_pkt_t *pkt)
{
	char snames[3][15] = {";; ANSWER",";; AUTHORITY",";; ADDITIONAL"};
	char rrtype[32];
	char flags[32];
	char qname[KNOT_DNAME_MAXLEN];
	uint8_t pkt_rcode = knot_wire_get_rcode(pkt->wire);
	const knot_lookup_t *rcode = NULL;
	rcode = knot_lookup_by_id(knot_rcode_names, pkt_rcode);
	flags_to_str(flags, pkt, sizeof(flags));
	knot_dname_to_str(qname, knot_pkt_qname(pkt), KNOT_DNAME_MAXLEN);
	knot_rrtype_to_string(knot_pkt_qtype(pkt), rrtype, sizeof(rrtype));
	kr_log_verbose(";; Status: %s\n;; Flags: %s\n",
		       rcode != NULL ? rcode->name : "unknown", flags);
	kr_log_verbose(";; QUESTION\n%s\t\t%s\n", qname, rrtype);
	for (knot_section_t i = KNOT_ANSWER; i <= KNOT_ADDITIONAL; ++i) {
		const knot_pktsection_t *sec = knot_pkt_section(pkt, i);
		kr_log_verbose("%s\n", snames[i - KNOT_ANSWER]);
		for (unsigned k = 0; k < sec->count; ++k) {
			const knot_rrset_t *rr = knot_pkt_rr(sec, k);
			kr_rrset_print(rr, "");
		}
	}
	kr_log_verbose("\n");
}

void kr_dname_print(const knot_dname_t *name, const char *prefix, const char *postfix)
{
	char str[KNOT_DNAME_MAXLEN];
	knot_dname_to_str(str, name, KNOT_DNAME_MAXLEN);
	kr_log_verbose ("%s%s%s", prefix, str, postfix);
}

void kr_rrtype_print(const uint16_t rrtype, const char *prefix, const char *postfix)
{
	char str[32];
	knot_rrtype_to_string(rrtype, str, 32);
	kr_log_verbose ("%s%s%s", prefix, str, postfix);
}

#endif /* !NDEBUG */
<|MERGE_RESOLUTION|>--- conflicted
+++ resolved
@@ -513,18 +513,14 @@
 #if KNOT_VERSION_HEX < ((2 << 16) | (4 << 8))
 	char rrtext[KNOT_DNAME_MAXLEN * 2] = {0};
 	knot_rrset_txt_dump(rr, rrtext, sizeof(rrtext), &KNOT_DUMP_STYLE_DEFAULT);
-<<<<<<< HEAD
-	printf("%s", rrtext);
+	kr_log_verbose("%s%s", prefix, rrtext);
 #else
 	size_t size = 4000;
 	char *rrtext = malloc(size);
 	knot_rrset_txt_dump(rr, &rrtext, &size, &KNOT_DUMP_STYLE_DEFAULT);
-	printf("%s", rrtext);
+	kr_log_verbose("%s%s", prefix, rrtext);
 	free(rrtext);
 #endif
-=======
->>>>>>> a6fcdc0d
-	kr_log_verbose("%s%s", prefix, rrtext);
 }
 
 static void flags_to_str(char *dst, const knot_pkt_t *pkt, size_t maxlen)
