/*  Copyright (C) 2014 CZ.NIC, z.s.p.o. <knot-dns@labs.nic.cz>

    This program is free software: you can redistribute it and/or modify
    it under the terms of the GNU General Public License as published by
    the Free Software Foundation, either version 3 of the License, or
    (at your option) any later version.

    This program is distributed in the hope that it will be useful,
    but WITHOUT ANY WARRANTY; without even the implied warranty of
    MERCHANTABILITY or FITNESS FOR A PARTICULAR PURPOSE.  See the
    GNU General Public License for more details.

    You should have received a copy of the GNU General Public License
    along with this program.  If not, see <http://www.gnu.org/licenses/>.
 */

#pragma once

#include <sys/time.h>
#include <libknot/dname.h>
#include <libknot/internal/lists.h>
#include <libknot/internal/namedb/namedb.h>
#include <libknot/internal/sockaddr.h>

#include "lib/cache.h"
#include "lib/zonecut.h"
#include "lib/nsrep.h"

#define QUERY_FLAGS(X) \
<<<<<<< HEAD
	X(NO_MINIMIZE  , 1 << 0) /**< Don't minimize QNAME. */ \
	X(NO_THROTTLE  , 1 << 1) /**< No query/slow NS throttling. */ \
	X(TCP          , 1 << 2) /**< Use TCP for this query. */ \
	X(RESOLVED     , 1 << 3) /**< Query is resolved. */ \
	X(AWAIT_IPV4   , 1 << 4) /**< Query is waiting for A address. */ \
	X(AWAIT_IPV6   , 1 << 5) /**< Query is waiting for AAAA address. */ \
	X(AWAIT_CUT    , 1 << 6) /**< Query is waiting for zone cut lookup */ \
	X(SAFEMODE     , 1 << 7) /**< Don't use fancy stuff (EDNS...) */ \
	X(CACHED       , 1 << 8) /**< Query response is cached. */ \
	X(EXPIRING     , 1 << 9) /**< Query response is cached, but expiring. */ \
	X(DNSSEC_BOGUS , 1 << 10) /**< Query response is DNSSEC bogus. */ \
=======
	X(NO_MINIMIZE, 1 << 0) /**< Don't minimize QNAME. */ \
	X(NO_THROTTLE, 1 << 1) /**< No query/slow NS throttling. */ \
	X(TCP        , 1 << 2) /**< Use TCP for this query. */ \
	X(RESOLVED   , 1 << 3) /**< Query is resolved. */ \
	X(AWAIT_IPV4 , 1 << 4) /**< Query is waiting for A address. */ \
	X(AWAIT_IPV6 , 1 << 5) /**< Query is waiting for AAAA address. */ \
	X(AWAIT_CUT  , 1 << 6) /**< Query is waiting for zone cut lookup */ \
	X(SAFEMODE   , 1 << 7) /**< Don't use fancy stuff (EDNS...) */ \
	X(CACHED     , 1 << 8) /**< Query response is cached. */ \
	X(EXPIRING   , 1 << 9) /**< Query response is cached, but expiring. */ \
	X(NO_EXPIRING, 1 << 10) /**< Do not use expiring cached records. */ \
>>>>>>> 926a41fc

/** Query flags */
enum kr_query_flag {
	#define X(flag, val) QUERY_ ## flag = val,
	QUERY_FLAGS(X)
	#undef X
};

/** Query flag names table */
extern const lookup_table_t query_flag_names[];

/**
 * Single query representation.
 */
struct kr_query {
	node_t node;
	struct kr_query *parent;
	struct kr_nsrep ns;
	struct kr_zonecut zone_cut;
	struct timeval timestamp;
	knot_dname_t *sname;
	uint16_t stype;
	uint16_t sclass;
	uint16_t id;
	uint16_t flags;
	unsigned secret;
};

/**
 * Query resolution plan structure.
 *
 * The structure most importantly holds the original query, answer and the
 * list of pending queries required to resolve the original query.
 * It also keeps a notion of current zone cut.
 */
struct kr_rplan {
	list_t pending;              /**< List of pending queries. */
	list_t resolved;             /**< List of resolved queries. */
	struct kr_request *request;  /**< Parent resolution request. */
	mm_ctx_t *pool;              /**< Temporary memory pool. */
};

/**
 * Initialize resolution plan (empty).
 * @param rplan plan instance
 * @param request resolution request
 * @param pool ephemeral memory pool for whole resolution
 */
int kr_rplan_init(struct kr_rplan *rplan, struct kr_request *request, mm_ctx_t *pool);

/**
 * Deinitialize resolution plan, aborting any uncommited transactions.
 * @param rplan plan instance
 */
void kr_rplan_deinit(struct kr_rplan *rplan);

/**
 * Return true if the resolution plan is empty (i.e. finished or initialized)
 * @param rplan plan instance
 * @return true or false
 */
bool kr_rplan_empty(struct kr_rplan *rplan);

/**
 * Push a query to the top of the resolution plan.
 * @note This means that this query takes precedence before all pending queries.
 * @param rplan plan instance
 * @param parent query parent (or NULL)
 * @param name resolved name
 * @param cls  resolved class
 * @param type resolved type
 * @return query instance or NULL
 */
struct kr_query *kr_rplan_push(struct kr_rplan *rplan, struct kr_query *parent,
                               const knot_dname_t *name, uint16_t cls, uint16_t type);

/**
 * Pop existing query from the resolution plan.
 * @note Popped queries are not discarded, but moved to the resolved list.
 * @param rplan plan instance
 * @param qry resolved query
 * @return KNOT_E*
 */
int kr_rplan_pop(struct kr_rplan *rplan, struct kr_query *qry);

/**
 * Currently resolved query (at the top).
 * @param rplan plan instance
 * @return query instance or NULL if empty
 */
struct kr_query *kr_rplan_current(struct kr_rplan *rplan);

/**
 * Return true if resolution chain satisfies given query.
 */
bool kr_rplan_satisfies(struct kr_query *closure, const knot_dname_t *name, uint16_t cls, uint16_t type);<|MERGE_RESOLUTION|>--- conflicted
+++ resolved
@@ -27,19 +27,6 @@
 #include "lib/nsrep.h"
 
 #define QUERY_FLAGS(X) \
-<<<<<<< HEAD
-	X(NO_MINIMIZE  , 1 << 0) /**< Don't minimize QNAME. */ \
-	X(NO_THROTTLE  , 1 << 1) /**< No query/slow NS throttling. */ \
-	X(TCP          , 1 << 2) /**< Use TCP for this query. */ \
-	X(RESOLVED     , 1 << 3) /**< Query is resolved. */ \
-	X(AWAIT_IPV4   , 1 << 4) /**< Query is waiting for A address. */ \
-	X(AWAIT_IPV6   , 1 << 5) /**< Query is waiting for AAAA address. */ \
-	X(AWAIT_CUT    , 1 << 6) /**< Query is waiting for zone cut lookup */ \
-	X(SAFEMODE     , 1 << 7) /**< Don't use fancy stuff (EDNS...) */ \
-	X(CACHED       , 1 << 8) /**< Query response is cached. */ \
-	X(EXPIRING     , 1 << 9) /**< Query response is cached, but expiring. */ \
-	X(DNSSEC_BOGUS , 1 << 10) /**< Query response is DNSSEC bogus. */ \
-=======
 	X(NO_MINIMIZE, 1 << 0) /**< Don't minimize QNAME. */ \
 	X(NO_THROTTLE, 1 << 1) /**< No query/slow NS throttling. */ \
 	X(TCP        , 1 << 2) /**< Use TCP for this query. */ \
@@ -51,7 +38,8 @@
 	X(CACHED     , 1 << 8) /**< Query response is cached. */ \
 	X(EXPIRING   , 1 << 9) /**< Query response is cached, but expiring. */ \
 	X(NO_EXPIRING, 1 << 10) /**< Do not use expiring cached records. */ \
->>>>>>> 926a41fc
+	X(DNSSEC_WANT , 1 << 11) /**< Want DNSSEC secured answer. */ \
+	X(DNSSEC_BOGUS , 1 << 12) /**< Query response is DNSSEC bogus. */
 
 /** Query flags */
 enum kr_query_flag {
