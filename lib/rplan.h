/*  Copyright (C) 2014 CZ.NIC, z.s.p.o. <knot-dns@labs.nic.cz>

    This program is free software: you can redistribute it and/or modify
    it under the terms of the GNU General Public License as published by
    the Free Software Foundation, either version 3 of the License, or
    (at your option) any later version.

    This program is distributed in the hope that it will be useful,
    but WITHOUT ANY WARRANTY; without even the implied warranty of
    MERCHANTABILITY or FITNESS FOR A PARTICULAR PURPOSE.  See the
    GNU General Public License for more details.

    You should have received a copy of the GNU General Public License
    along with this program.  If not, see <https://www.gnu.org/licenses/>.
 */

#pragma once

#include <sys/time.h>
#include <libknot/dname.h>
#include <libknot/codes.h>

#include "lib/cache.h"
#include "lib/zonecut.h"
#include "lib/nsrep.h"

#define QUERY_FLAGS(X) \
	X(NO_MINIMIZE,     1 << 0) /**< Don't minimize QNAME. */ \
	X(NO_THROTTLE,     1 << 1) /**< No query/slow NS throttling. */ \
	X(NO_IPV6,         1 << 2) /**< Disable IPv6 */ \
	X(NO_IPV4,         1 << 3) /**< Disable IPv4 */ \
	X(TCP,             1 << 4) /**< Use TCP for this query. */ \
	X(RESOLVED,        1 << 5) /**< Query is resolved. */ \
	X(AWAIT_IPV4,      1 << 6) /**< Query is waiting for A address. */ \
	X(AWAIT_IPV6,      1 << 7) /**< Query is waiting for AAAA address. */ \
	X(AWAIT_CUT,       1 << 8) /**< Query is waiting for zone cut lookup */ \
	X(SAFEMODE,        1 << 9) /**< Don't use fancy stuff (EDNS...) */ \
	X(CACHED,          1 << 10) /**< Query response is cached. */ \
	X(NO_CACHE,        1 << 11) /**< Do not use expiring cache for lookup. */ \
	X(EXPIRING,        1 << 12) /**< Query response is cached, but expiring. */ \
	X(ALLOW_LOCAL,     1 << 13) /**< Allow queries to local or private address ranges. */ \
	X(DNSSEC_WANT,     1 << 14) /**< Want DNSSEC secured answer; exception: +cd, \
				     *   i.e. knot_wire_set_cd(request->answer->wire). */ \
	X(DNSSEC_BOGUS,    1 << 15) /**< Query response is DNSSEC bogus. */ \
	X(DNSSEC_INSECURE, 1 << 16) /**< Query response is DNSSEC insecure. */ \
	X(STUB,            1 << 17) /**< Stub resolution, accept received answer as solved. */ \
	X(ALWAYS_CUT,      1 << 18) /**< Always recover zone cut (even if cached). */ \
	X(DNSSEC_WEXPAND,  1 << 19) /**< Query response has wildcard expansion. */ \
	X(PERMISSIVE,      1 << 20) /**< Permissive resolver mode. */ \
	X(STRICT,          1 << 21) /**< Strict resolver mode. */ \
	X(BADCOOKIE_AGAIN, 1 << 22) /**< Query again because bad cookie returned. */ \
	X(CNAME,           1 << 23) /**< Query response contains CNAME in answer section. */ \
	X(REORDER_RR,      1 << 24) /**< Reorder cached RRs. */ \
<<<<<<< HEAD
	X(TRACE,	   1 << 25) /**< Log answer with kr_verbose_log(). */
=======
	X(TRACE,	   1 << 25) /**< Log answer with kr_verbose_log(), unless -DNDEBUG. */
>>>>>>> a6fcdc0d
			/* 1 << 31       Used by ../modules/dns64/dns64.lua */

/** Query flags */
enum kr_query_flag {
	#define X(flag, val) QUERY_ ## flag = val,
	QUERY_FLAGS(X)
	#undef X
};

/** Query flag names table */
KR_EXPORT KR_CONST
const knot_lookup_t *kr_query_flag_names(void);

/**
 * Single query representation.
 */
struct kr_query {
	struct kr_query *parent;
	knot_dname_t *sname;
	uint16_t stype;
	uint16_t sclass;
	uint16_t id;
	uint32_t flags;
	uint32_t secret;
	uint16_t fails;
	uint16_t reorder; /**< Seed to reorder (cached) RRs in answer or zero. */
	struct timeval timestamp;
	struct kr_zonecut zone_cut;
	struct kr_nsrep ns;
	struct kr_layer_pickle *deferred;
	uint32_t uid; /**< Query iteration number, unique within the kr_rplan. */
};

/** @cond internal Array of queries. */
typedef array_t(struct kr_query *) kr_qarray_t;
/* @endcond */

/**
 * Query resolution plan structure.
 *
 * The structure most importantly holds the original query, answer and the
 * list of pending queries required to resolve the original query.
 * It also keeps a notion of current zone cut.
 */
struct kr_rplan {
	kr_qarray_t pending;        /**< List of pending queries. */
	kr_qarray_t resolved;       /**< List of resolved queries. */
	struct kr_request *request; /**< Parent resolution request. */
	knot_mm_t *pool;            /**< Temporary memory pool. */
	uint32_t next_uid;          /**< Next value for kr_query::uid (incremental). */
};

/**
 * Initialize resolution plan (empty).
 * @param rplan plan instance
 * @param request resolution request
 * @param pool ephemeral memory pool for whole resolution
 */
KR_EXPORT
int kr_rplan_init(struct kr_rplan *rplan, struct kr_request *request, knot_mm_t *pool);

/**
 * Deinitialize resolution plan, aborting any uncommited transactions.
 * @param rplan plan instance
 */
KR_EXPORT
void kr_rplan_deinit(struct kr_rplan *rplan);

/**
 * Return true if the resolution plan is empty (i.e. finished or initialized)
 * @param rplan plan instance
 * @return true or false
 */
KR_EXPORT KR_PURE
bool kr_rplan_empty(struct kr_rplan *rplan);

/**
 * Push empty query to the top of the resolution plan.
 * @note This query serves as a cookie query only.
 * @param rplan plan instance
 * @param parent query parent (or NULL)
 * @return query instance or NULL
 */
KR_EXPORT
struct kr_query *kr_rplan_push_empty(struct kr_rplan *rplan,
                                     struct kr_query *parent);

/**
 * Push a query to the top of the resolution plan.
 * @note This means that this query takes precedence before all pending queries.
 * @param rplan plan instance
 * @param parent query parent (or NULL)
 * @param name resolved name
 * @param cls  resolved class
 * @param type resolved type
 * @return query instance or NULL
 */
KR_EXPORT
struct kr_query *kr_rplan_push(struct kr_rplan *rplan, struct kr_query *parent,
                               const knot_dname_t *name, uint16_t cls, uint16_t type);

/**
 * Pop existing query from the resolution plan.
 * @note Popped queries are not discarded, but moved to the resolved list.
 * @param rplan plan instance
 * @param qry resolved query
 * @return 0 or an error
 */
KR_EXPORT
int kr_rplan_pop(struct kr_rplan *rplan, struct kr_query *qry);

/**
 * Return true if resolution chain satisfies given query.
 */
KR_EXPORT KR_PURE
bool kr_rplan_satisfies(struct kr_query *closure, const knot_dname_t *name, uint16_t cls, uint16_t type);

/** Return last resolved query. */
KR_EXPORT KR_PURE
struct kr_query *kr_rplan_resolved(struct kr_rplan *rplan);

/** Return query predecessor. */
KR_EXPORT KR_PURE
struct kr_query *kr_rplan_next(struct kr_query *qry);<|MERGE_RESOLUTION|>--- conflicted
+++ resolved
@@ -51,11 +51,7 @@
 	X(BADCOOKIE_AGAIN, 1 << 22) /**< Query again because bad cookie returned. */ \
 	X(CNAME,           1 << 23) /**< Query response contains CNAME in answer section. */ \
 	X(REORDER_RR,      1 << 24) /**< Reorder cached RRs. */ \
-<<<<<<< HEAD
-	X(TRACE,	   1 << 25) /**< Log answer with kr_verbose_log(). */
-=======
 	X(TRACE,	   1 << 25) /**< Log answer with kr_verbose_log(), unless -DNDEBUG. */
->>>>>>> a6fcdc0d
 			/* 1 << 31       Used by ../modules/dns64/dns64.lua */
 
 /** Query flags */
