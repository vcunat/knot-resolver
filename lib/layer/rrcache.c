--- conflicted
+++ resolved
@@ -108,7 +108,6 @@
 	return ret;
 }
 
-<<<<<<< HEAD
 static void report_ecs_location(/*const*/ struct kr_query *qry) {
 	if (qry->ecs) {
 		DEBUG_MSG(qry, "   client subnet location: ");
@@ -117,10 +116,7 @@
 	}
 }
 
-static int rrcache_peek(knot_layer_t *ctx, knot_pkt_t *pkt)
-=======
 static int rrcache_peek(kr_layer_t *ctx, knot_pkt_t *pkt)
->>>>>>> 5accc41b
 {
 	struct kr_query *qry = ctx->req->current_query;
 	if (ctx->state & (KR_STATE_FAIL|KR_STATE_DONE) || (qry->flags & QUERY_NO_CACHE)) {
@@ -134,12 +130,8 @@
 	 * it may either be a CNAME chain or direct answer.
 	 * Only one step of the chain is resolved at a time.
 	 */
-<<<<<<< HEAD
 	DEBUG_MSG(qry, "=> peek rr\n");
-	struct kr_cache *cache = &req->ctx->cache;
-=======
 	struct kr_cache *cache = &ctx->req->ctx->cache;
->>>>>>> 5accc41b
 	int ret = -1;
 	if (qry->stype != KNOT_RRTYPE_ANY) {
 		ret = loot_rrcache(cache, pkt, qry, qry->stype, (qry->flags & QUERY_DNSSEC_WANT));
@@ -423,13 +415,9 @@
 /** Module implementation. */
 const kr_layer_api_t *rrcache_layer(struct kr_module *module)
 {
-<<<<<<< HEAD
-	static const knot_layer_api_t _layer = {
+	static const kr_layer_api_t _layer = {
 		/** Note: only the sname is peeked, not any "intermediate steps".
 		 * It does try CNAME on failure and fetches RRSIG if QUERY_DNSSEC_WANT. */
-=======
-	static const kr_layer_api_t _layer = {
->>>>>>> 5accc41b
 		.produce = &rrcache_peek,
 		.consume = &rrcache_stash
 	};
