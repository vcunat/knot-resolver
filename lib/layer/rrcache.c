/*  Copyright (C) 2014 CZ.NIC, z.s.p.o. <knot-dns@labs.nic.cz>

    This program is free software: you can redistribute it and/or modify
    it under the terms of the GNU General Public License as published by
    the Free Software Foundation, either version 3 of the License, or
    (at your option) any later version.

    This program is distributed in the hope that it will be useful,
    but WITHOUT ANY WARRANTY; without even the implied warranty of
    MERCHANTABILITY or FITNESS FOR A PARTICULAR PURPOSE.  See the
    GNU General Public License for more details.

    You should have received a copy of the GNU General Public License
    along with this program.  If not, see <https://www.gnu.org/licenses/>.
 */

#include <assert.h>

#include <libknot/descriptor.h>
#include <libknot/errcode.h>
#include <libknot/rrset.h>
#include <libknot/rrtype/rrsig.h>
#include <libknot/rrtype/rdname.h>
#include <ucw/config.h>
#include <ucw/lib.h>

#include "lib/layer/iterate.h"
#include "lib/cache.h"
#include "lib/client_subnet.h"
#include "lib/module.h"
#include "lib/utils.h"
#include "lib/resolve.h"

#define DEBUG_MSG(qry, fmt...) QRDEBUG((qry), " rc ",  fmt)
#define DEFAULT_MINTTL (5) /* Short-time "no data" retention to avoid bursts */

/** Record is expiring if it has less than 1% TTL (or less than 5s) */
static inline bool is_expiring(const struct kr_cache_entry *entry)
{
	return 100 * (entry->timestamp/*drift*/ + 5) > 99 * entry->ttl;
}

static int loot_rr(struct kr_cache *cache, knot_pkt_t *pkt, const knot_dname_t *name,
                  uint16_t rrclass, uint16_t rrtype, struct kr_query *qry,
                  struct kr_cache_entry *entry, bool fetch_rrsig)
{
	/* Check if record exists in cache */
	int ret = 0;
	entry->timestamp = qry->timestamp.tv_sec;
	knot_rrset_t cache_rr;
	knot_rrset_init(&cache_rr, (knot_dname_t *)name, rrtype, rrclass);
	if (fetch_rrsig) {
		ret = kr_cache_peek_rrsig(cache, qry->ecs, &cache_rr, entry);
	} else {
		ret = kr_cache_peek_rr(cache, qry->ecs, &cache_rr, entry);
	}
	if (ret != 0) {
		return ret;
	}

	/* Mark as expiring if it has less than 1% TTL (or less than 5s) */
	if (is_expiring(entry)) {
		qry->flags |= QUERY_EXPIRING;
	}

	if (entry->flags & KR_CACHE_FLAG_WCARD_PROOF) {
		/* Record was found, but wildcard answer proof is needed.
		 * Do not update packet, try to fetch whole packet from pktcache instead. */
		qry->flags |= QUERY_DNSSEC_WEXPAND;
		return kr_error(ENOENT);
	}

	/* Update packet question */
	if (!knot_dname_is_equal(knot_pkt_qname(pkt), name)) {
		kr_pkt_recycle(pkt);
		knot_pkt_put_question(pkt, qry->sname, qry->sclass, qry->stype);
	}

	/* Update packet answer */
<<<<<<< HEAD
	ret = kr_cache_materialize(&cache_rr, entry, &pkt->mm);
=======
	knot_rrset_t rr_copy;
	ret = kr_cache_materialize(&rr_copy, &cache_rr, drift, qry->reorder, &pkt->mm);
>>>>>>> 35e2dff6
	if (ret == 0) {
		ret = knot_pkt_put(pkt, KNOT_COMPR_HINT_QNAME, &cache_rr, KNOT_PF_FREE);
		if (ret != 0) {
			knot_rrset_clear(&cache_rr, &pkt->mm);
		}
	}
	return ret;
}

/** @internal Try to find a shortcut directly to searched record. */
static int loot_rrcache(struct kr_cache *cache, knot_pkt_t *pkt, struct kr_query *qry, uint16_t rrtype, bool dobit)
{
	/* Lookup direct match first */
	struct kr_cache_entry entry;
	int ret = loot_rr(cache, pkt, qry->sname, qry->sclass, rrtype, qry, &entry, false);
	if (ret != 0 && rrtype != KNOT_RRTYPE_CNAME) { /* Chase CNAME if no direct hit */
		rrtype = KNOT_RRTYPE_CNAME;
		ret = loot_rr(cache, pkt, qry->sname, qry->sclass, rrtype, qry, &entry, false);
	}
	/* Record is flagged as INSECURE => doesn't have RRSIG. */
	if (ret == 0 && (entry.rank & KR_RANK_INSECURE)) {
		qry->flags |= QUERY_DNSSEC_INSECURE;
		qry->flags &= ~QUERY_DNSSEC_WANT;
	/* Record may have RRSIG, try to find it. */
	} else if (ret == 0 && dobit) {
		ret = loot_rr(cache, pkt, qry->sname, qry->sclass, rrtype, qry, &entry, true);
	}
	return ret;
}

static void report_ecs_location(/*const*/ struct kr_query *qry) {
	if (qry->ecs) {
		DEBUG_MSG(qry, "=> client subnet location: ");
		kr_log_debug(ECS_LOC_FMT(qry->ecs));
		kr_log_debug("\n");
	}
}

static int rrcache_peek(knot_layer_t *ctx, knot_pkt_t *pkt)
{
	struct kr_request *req = ctx->data;
	struct kr_query *qry = req->current_query;
	if (ctx->state & (KNOT_STATE_FAIL|KNOT_STATE_DONE) || (qry->flags & QUERY_NO_CACHE)) {
		return ctx->state; /* Already resolved/failed */
	}
	if (qry->ns.addr[0].ip.sa_family != AF_UNSPEC) {
		return ctx->state; /* Only lookup before asking a query */
	}

	/* Reconstruct the answer from the cache,
	 * it may either be a CNAME chain or direct answer.
	 * Only one step of the chain is resolved at a time.
	 */
	struct kr_cache *cache = &req->ctx->cache;
	int ret = -1;
	if (qry->stype != KNOT_RRTYPE_ANY) {
		ret = loot_rrcache(cache, pkt, qry, qry->stype, (qry->flags & QUERY_DNSSEC_WANT));
	} else {
		/* ANY query are used by either qmail or certain versions of Firefox.
		 * Probe cache for a few interesting records. */
		static uint16_t any_types[] = { KNOT_RRTYPE_A, KNOT_RRTYPE_AAAA, KNOT_RRTYPE_MX };
		for (size_t i = 0; i < sizeof(any_types)/sizeof(any_types[0]); ++i) {
			if (loot_rrcache(cache, pkt, qry, any_types[i], (qry->flags & QUERY_DNSSEC_WANT)) == 0) {
				ret = 0; /* At least single record matches */
			}
		}
	}
	if (ret == 0) {
		DEBUG_MSG(qry, "=> satisfied from cache\n");
		report_ecs_location(qry);
		qry->flags |= QUERY_CACHED|QUERY_NO_MINIMIZE;
		pkt->parsed = pkt->size;
		knot_wire_set_qr(pkt->wire);
		knot_wire_set_aa(pkt->wire);
		return KNOT_STATE_DONE;
	}
	return ctx->state;
}

/** @internal Baton for stash_commit */
struct rrcache_baton
{
	struct kr_request *req;
	struct kr_query *qry;
	struct kr_cache *cache;
	unsigned timestamp;
	uint32_t min_ttl;
};

static int commit_rrsig(struct rrcache_baton *baton, uint8_t rank, uint8_t flags, knot_rrset_t *rr)
{
	/* If not doing secure resolution, ignore (unvalidated) RRSIGs. */
	if (!(baton->qry->flags & QUERY_DNSSEC_WANT)) {
		return kr_ok();
	}
	/* Commit covering RRSIG to a separate cache namespace. */
	return kr_cache_insert_rrsig(baton->cache, baton->qry->ecs, rr, rank,
					flags, baton->timestamp);
}

static int commit_rr(const char *key, void *val, void *data)
{
	knot_rrset_t *rr = val;
	struct rrcache_baton *baton = data;
	/* Ensure minimum TTL */
	knot_rdata_t *rd = rr->rrs.data;
	for (uint16_t i = 0; i < rr->rrs.rr_count; ++i) {
		if (knot_rdata_ttl(rd) < baton->min_ttl) {
			knot_rdata_set_ttl(rd, baton->min_ttl);
		}
		rd = kr_rdataset_next(rd);
	}

	/* Save RRSIG in a special cache. */
	uint8_t rank = KEY_FLAG_RANK(key);
	/* Non-authoritative NSs should never be trusted,
	 * it may be present in an otherwise secure answer but it
	 * is only a hint for local state. */
	if (rr->type != KNOT_RRTYPE_NS || (rank & KR_RANK_AUTH)) {
	 	if (baton->qry->flags & QUERY_DNSSEC_WANT)
			rank |= KR_RANK_SECURE;
	}
	if (baton->qry->flags & QUERY_DNSSEC_INSECURE) {
		rank |= KR_RANK_INSECURE;
	}
	if (KEY_COVERING_RRSIG(key)) {
		return commit_rrsig(baton, rank, KR_CACHE_FLAG_NONE, rr);
	}
	/* Accept only better rank (if not overriding) */
	if (!(rank & KR_RANK_SECURE) && !(baton->qry->flags & QUERY_NO_CACHE)) {
		struct kr_cache_entry cached;
		cached.timestamp = baton->timestamp;
		int err = kr_cache_peek(baton->cache, baton->qry->ecs,
					KR_CACHE_RR, rr->owner, rr->type, &cached);
		if (!err && cached.rank >= rank) {
			return kr_ok();
		}
	}

	uint8_t flags = KR_CACHE_FLAG_NONE;
	if ((rank & KR_RANK_AUTH) && (baton->qry->flags & QUERY_DNSSEC_WEXPAND)) {
		flags |= KR_CACHE_FLAG_WCARD_PROOF;
	}
	return kr_cache_insert_rr(baton->cache, baton->qry->ecs, rr, rank,
				  flags, baton->timestamp);
}

static int stash_commit(map_t *stash, struct kr_query *qry, struct kr_cache *cache, struct kr_request *req)
{
	struct rrcache_baton baton = {
		.req = req,
		.qry = qry,
		.cache = cache,
		.timestamp = qry->timestamp.tv_sec,
		.min_ttl = DEFAULT_MINTTL
	};
	return map_walk(stash, &commit_rr, &baton);
}

static void stash_glue(map_t *stash, knot_pkt_t *pkt, const knot_dname_t *ns_name, knot_mm_t *pool)
{
	const knot_pktsection_t *additional = knot_pkt_section(pkt, KNOT_ADDITIONAL);
	for (unsigned i = 0; i < additional->count; ++i) {
		const knot_rrset_t *rr = knot_pkt_rr(additional, i);
		if ((rr->type != KNOT_RRTYPE_A && rr->type != KNOT_RRTYPE_AAAA) ||
		    !knot_dname_is_equal(rr->owner, ns_name)) {
			continue;
		}
		kr_rrmap_add(stash, rr, KR_RANK_BAD, pool);
	}
}

/* @internal DS is special and is present only parent-side */
static void stash_ds(struct kr_query *qry, knot_pkt_t *pkt, map_t *stash, knot_mm_t *pool)
{
	const knot_pktsection_t *authority = knot_pkt_section(pkt, KNOT_AUTHORITY);
	for (unsigned i = 0; i < authority->count; ++i) {
		const knot_rrset_t *rr = knot_pkt_rr(authority, i);
		if (rr->type == KNOT_RRTYPE_DS || rr->type == KNOT_RRTYPE_RRSIG) {
			kr_rrmap_add(stash, rr, KR_RANK_AUTH, pool);
		}
	}
}

static int stash_authority(struct kr_query *qry, knot_pkt_t *pkt, map_t *stash, knot_mm_t *pool)
{
	const knot_pktsection_t *authority = knot_pkt_section(pkt, KNOT_AUTHORITY);
	for (unsigned i = 0; i < authority->count; ++i) {
		const knot_rrset_t *rr = knot_pkt_rr(authority, i);
		/* Cache in-bailiwick data only */
		if (!knot_dname_in(qry->zone_cut.name, rr->owner)) {
			continue;
		}
		/* Look up glue records for NS */
		if (rr->type == KNOT_RRTYPE_NS) {
			const knot_dname_t *ns_name = knot_ns_name(&rr->rrs, 0);
			if (qry->flags & QUERY_PERMISSIVE || knot_dname_in(qry->zone_cut.name, ns_name)) {
				stash_glue(stash, pkt, ns_name, pool);
			}
		}
		/* Stash record */
		kr_rrmap_add(stash, rr, KR_RANK_NONAUTH, pool);
	}
	return kr_ok();
}

static int stash_answer(struct kr_query *qry, knot_pkt_t *pkt, map_t *stash, knot_mm_t *pool)
{
	/* Work with QNAME, as minimised name data is cacheable. */
	const knot_dname_t *cname_begin = knot_pkt_qname(pkt);
	if (!cname_begin) {
		cname_begin = qry->sname;
	}
	/* Stash direct answers (equal to current QNAME/CNAME),
	 * accept out-of-order RRSIGS. */
	const knot_pktsection_t *answer = knot_pkt_section(pkt, KNOT_ANSWER);
	const knot_dname_t *cname = NULL;
	const knot_dname_t *next_cname = cname_begin;
	unsigned cname_chain_len = 0;
	do {
		cname = next_cname;
		next_cname = NULL;
		for (unsigned i = 0; i < answer->count; ++i) {
			const knot_rrset_t *rr = knot_pkt_rr(answer, i);
			if (!knot_dname_is_equal(rr->owner, cname)) {
				continue;
			}
			kr_rrmap_add(stash, rr, KR_RANK_AUTH, pool);
			/* Follow CNAME chain in current cut (if SECURE). */
			if ((qry->flags & QUERY_DNSSEC_WANT) && rr->type == KNOT_RRTYPE_CNAME) {
				cname_chain_len += 1;
				next_cname = knot_cname_name(&rr->rrs);
				if (next_cname && !knot_dname_in(qry->zone_cut.name, next_cname)) {
					next_cname = NULL;
				}
				/* Check if the same CNAME was already resolved */
				if (next_cname) {
					char key[KR_RRKEY_LEN];
					int ret = kr_rrkey(key, next_cname, rr->type, KR_RANK_AUTH);
					if (ret != 0 || map_get(stash, key)) {
						DEBUG_MSG(qry, "<= cname chain loop\n");
						next_cname = NULL;
					}
				}
				if (cname_chain_len > answer->count || cname_chain_len > KR_CNAME_CHAIN_LIMIT) {
					DEBUG_MSG(qry, "<= too long cname chain\n");
					next_cname = NULL;
				}
			}
		}
	} while (next_cname);
	return kr_ok();
}

static int rrcache_stash(knot_layer_t *ctx, knot_pkt_t *pkt)
{
	struct kr_request *req = ctx->data;
	struct kr_query *qry = req->current_query;
	if (!qry || ctx->state & KNOT_STATE_FAIL) {
		return ctx->state;
	}
	/* Do not cache truncated answers. */
	if (knot_wire_get_tc(pkt->wire)) {
		return ctx->state;
	}

	/* Cache only positive answers, not meta types or RRSIG. */
	const uint16_t qtype = knot_pkt_qtype(pkt);
	const bool is_eligible = !(knot_rrtype_is_metatype(qtype) || qtype == KNOT_RRTYPE_RRSIG);
	if (qry->flags & QUERY_CACHED || knot_wire_get_rcode(pkt->wire) != KNOT_RCODE_NOERROR || !is_eligible) {
		return ctx->state;
	}

	{
		char buf[80];
		DEBUG_MSG(qry, "=> stash starting\n", buf);
		if (!qry->parent)
			DEBUG_MSG(qry, "   no parent\n");
		if (knot_dname_to_str(buf, qry->sname, sizeof(buf)))
			DEBUG_MSG(qry, "   sname: %s\n", buf);
	}

	/* Stash in-bailiwick data from the AUTHORITY and ANSWER. */
	map_t stash = map_make();
	stash.malloc = (map_alloc_f) mm_alloc;
	stash.free = (map_free_f) mm_free;
	stash.baton = &req->pool;
	int ret = 0;
	bool is_auth = knot_wire_get_aa(pkt->wire);
	if (is_auth) {
		ret = stash_answer(qry, pkt, &stash, &req->pool);
		if (ret == 0) {
			ret = stash_authority(qry, pkt, &stash, &req->pool);
		}
	/* Cache authority only if chasing referral/cname chain */
	} else if (knot_pkt_section(pkt, KNOT_ANSWER)->count == 0 ||
		   qry->flags & QUERY_CNAME) {
		ret = stash_authority(qry, pkt, &stash, &req->pool);
	}
	/* Cache DS records in referrals */
	if (!is_auth && knot_pkt_has_dnssec(pkt)) {
		stash_ds(qry, pkt, &stash, &req->pool);
	}
	/* Cache stashed records */
	if (ret == 0 && stash.root != NULL) {
		/* Open write transaction */
		struct kr_cache *cache = &req->ctx->cache;
		ret = stash_commit(&stash, qry, cache, req);
		if (ret == kr_ok()) {
			DEBUG_MSG(qry, "=> RRs cached\n");
			report_ecs_location(qry);

			char buf[80];
			if (!qry->parent)
				DEBUG_MSG(qry, "   no parent\n");
			if (knot_dname_to_str(buf, qry->sname, sizeof(buf)))
				DEBUG_MSG(qry, "   sname: %s\n", buf);
		}
		/* Clear if full */
		if (ret == kr_error(ENOSPC)) {
			ret = kr_cache_clear(cache);
			if (ret == 0) {
				kr_log_info("[cache] purged due to being full\n");
			}
			if (ret != 0 && ret != kr_error(EEXIST)) {
				kr_log_error("[cache] failed to clear cache: %s\n", kr_strerror(ret));
			}
		}
		kr_cache_sync(cache);
	}
	return ctx->state;
}

/** Module implementation. */
const knot_layer_api_t *rrcache_layer(struct kr_module *module)
{
	static const knot_layer_api_t _layer = {
		.produce = &rrcache_peek,
		.consume = &rrcache_stash
	};

	return &_layer;
}

KR_MODULE_EXPORT(rrcache)

#undef DEBUG_MSG<|MERGE_RESOLUTION|>--- conflicted
+++ resolved
@@ -77,12 +77,7 @@
 	}
 
 	/* Update packet answer */
-<<<<<<< HEAD
-	ret = kr_cache_materialize(&cache_rr, entry, &pkt->mm);
-=======
-	knot_rrset_t rr_copy;
-	ret = kr_cache_materialize(&rr_copy, &cache_rr, drift, qry->reorder, &pkt->mm);
->>>>>>> 35e2dff6
+	ret = kr_cache_materialize(&cache_rr, entry, qry->reorder, &pkt->mm);
 	if (ret == 0) {
 		ret = knot_pkt_put(pkt, KNOT_COMPR_HINT_QNAME, &cache_rr, KNOT_PF_FREE);
 		if (ret != 0) {
