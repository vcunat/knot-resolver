/*  Copyright (C) 2014 CZ.NIC, z.s.p.o. <knot-dns@labs.nic.cz>

    This program is free software: you can redistribute it and/or modify
    it under the terms of the GNU General Public License as published by
    the Free Software Foundation, either version 3 of the License, or
    (at your option) any later version.

    This program is distributed in the hope that it will be useful,
    but WITHOUT ANY WARRANTY; without even the implied warranty of
    MERCHANTABILITY or FITNESS FOR A PARTICULAR PURPOSE.  See the
    GNU General Public License for more details.

    You should have received a copy of the GNU General Public License
    along with this program.  If not, see <http://www.gnu.org/licenses/>.
 */

#include <ctype.h>
#include <stdio.h>
#include <fcntl.h>
#include <libknot/rrtype/rdname.h>
#include <libknot/descriptor.h>
#include <libknot/internal/net.h>
#include <ucw/mempool.h>
#include "lib/resolve.h"
#include "lib/layer.h"
#include "lib/rplan.h"
#include "lib/layer/iterate.h"

#define DEBUG_MSG(fmt...) QRDEBUG(kr_rplan_current(rplan), "resl",  fmt)

/** @internal Macro for iterating module layers. */
#define ITERATE_LAYERS(req, func, ...) \
	for (unsigned i = 0; i < (req)->ctx->modules->len; ++i) { \
		struct kr_module *mod = (req)->ctx->modules->at[i]; \
		if (mod->layer) { \
			struct knot_layer layer = {.state = (req)->state, .api = mod->layer(mod), .data = (req)}; \
			(req)->state = (func)(&layer, ##__VA_ARGS__); \
		} \
	}

/* Randomize QNAME letter case.
 * This adds 32 bits of randomness at maximum, but that's more than an average domain name length.
 * https://tools.ietf.org/html/draft-vixie-dnsext-dns0x20-00
 */
static void randomized_qname_case(knot_dname_t *qname, unsigned secret)
{
	unsigned k = 0;
	while (*qname != '\0') {
		for (unsigned i = *qname; i--;) {
			int chr = qname[i + 1];
			if (isalpha(chr)) {
				if (secret & (1 << k)) {
					qname[i + 1] ^= 0x20;
				}
				k = (k + 1) % (sizeof(secret) * CHAR_BIT);
			}
		}
		qname = (uint8_t *)knot_wire_next_label(qname, NULL);
	}
}

/** @internal Subtract time (best effort) */
float time_diff(struct timeval *begin, struct timeval *end)
{
	return (end->tv_sec - begin->tv_sec) * 1000 +
	       (end->tv_usec - begin->tv_usec) / 1000.0;

}

/** Invalidate current NS/addr pair. */
static int invalidate_ns(struct kr_rplan *rplan, struct kr_query *qry)
{
	if (qry->ns.addr.ip.sa_family != AF_UNSPEC) {
		uint8_t *addr = kr_nsrep_inaddr(qry->ns.addr);
		size_t addr_len = kr_nsrep_inaddr_len(qry->ns.addr);
		knot_rdata_t rdata[knot_rdata_array_size(addr_len)];
		knot_rdata_init(rdata, addr_len, addr, 0);
		return kr_zonecut_del(&qry->zone_cut, qry->ns.name, rdata);
	} else {
		return kr_zonecut_del(&qry->zone_cut, qry->ns.name, NULL);
	}
}

static int ns_fetch_cut(struct kr_query *qry, struct kr_request *req, bool secured)
{
	struct kr_cache_txn txn;
	int ret = 0;

	/* If at/subdomain of parent zone cut, start top-down search */
	struct kr_query *parent = qry->parent;
	if (parent && knot_dname_in(parent->zone_cut.name, qry->sname)) {
		return kr_zonecut_set_sbelt(req->ctx, &qry->zone_cut);
	}
	/* Find closest zone cut from cache */
	if (kr_cache_txn_begin(&req->ctx->cache, &txn, NAMEDB_RDONLY) != 0) {
		ret = kr_zonecut_set_sbelt(req->ctx, &qry->zone_cut);
	} else {
		ret = kr_zonecut_find_cached(req->ctx, &qry->zone_cut, qry->sname, &txn, qry->timestamp.tv_sec, secured);
		kr_cache_txn_abort(&txn);
	}
	return ret;
}

static int ns_resolve_addr(struct kr_query *qry, struct kr_request *param)
{
	struct kr_rplan *rplan = &param->rplan;
	struct kr_context *ctx = param->ctx;


	/* Start NS queries from root, to avoid certain cases
	 * where a NS drops out of cache and the rest is unavailable,
	 * this would lead to dependency loop in current zone cut.
	 * Prefer IPv6 and continue with IPv4 if not available.
	 */
	uint16_t next_type = 0;
	if (!(qry->flags & QUERY_AWAIT_IPV6)) {
		next_type = KNOT_RRTYPE_AAAA;
		qry->flags |= QUERY_AWAIT_IPV6;
	} else if (!(qry->flags & QUERY_AWAIT_IPV4)) {
		next_type = KNOT_RRTYPE_A;
		qry->flags |= QUERY_AWAIT_IPV4;
		/* Hmm, no useable IPv6 then. */
		qry->ns.reputation |= KR_NS_NOIP6;
		kr_nsrep_update_rep(&qry->ns, qry->ns.reputation, ctx->cache_rep);
	}
	/* Bail out if the query is already pending or dependency loop. */
	if (!next_type || kr_rplan_satisfies(qry->parent, qry->ns.name, KNOT_CLASS_IN, next_type)) {
		/* No IPv4 nor IPv6, flag server as unuseable. */
		DEBUG_MSG("=> unresolvable NS address, bailing out\n");
		qry->ns.reputation |= KR_NS_NOIP4 | KR_NS_NOIP6;
		kr_nsrep_update_rep(&qry->ns, qry->ns.reputation, ctx->cache_rep);
		invalidate_ns(rplan, qry);
		return kr_error(EHOSTUNREACH);
	}
	/* Push new query to the resolution plan */
	struct kr_query *next = kr_rplan_push(rplan, qry, qry->ns.name, KNOT_CLASS_IN, next_type);
	if (!next) {
		return kr_error(ENOMEM);
	}

	next->flags |= QUERY_AWAIT_CUT;
	return kr_ok();
}

static int connected(struct sockaddr *addr, int proto, struct timeval *timeout)
{
	unsigned flags = (proto == SOCK_STREAM) ? O_NONBLOCK : 0;
	int fd = net_connected_socket(proto, (struct sockaddr_storage *)addr, NULL, flags);
	if (fd < 0) {
		return kr_error(ECONNREFUSED);
	}

	/* Workaround for timeout, as we have no control over
	 * connect() time limit in blocking mode. */
	if (proto == SOCK_STREAM) {
		fd_set set;
		FD_ZERO(&set);
		FD_SET(fd, &set);
		int ret = select(fd + 1, NULL, &set, NULL, timeout);
		if (ret == 0) {
			close(fd);
			return kr_error(ETIMEDOUT);
		}
		if (ret < 0) {
			close(fd);
			return kr_error(ECONNREFUSED);
		}
		fcntl(fd, F_SETFL, 0);
	}

	return fd;
}

static int sendrecv(struct sockaddr *addr, int proto, const knot_pkt_t *query, knot_pkt_t *resp)
{
	struct timeval timeout = { KR_CONN_RTT_MAX / 1000, 0 };
	auto_close int fd = connected(addr, proto, &timeout);
	resp->size = 0;
	if (fd < 0) {
		return fd;
	}

	/* Send packet */
	int ret = 0;
	if (proto == SOCK_STREAM) {
		ret = tcp_send_msg(fd, query->wire, query->size, &timeout);
	} else {
		ret = udp_send_msg(fd, query->wire, query->size, NULL);
	}
	if (ret != query->size) {
		return kr_error(EIO);
	}

	/* Receive it */
	if (proto == SOCK_STREAM) {
		ret = tcp_recv_msg(fd, resp->wire, resp->max_size, &timeout);
	} else {
		ret = udp_recv_msg(fd, resp->wire, resp->max_size, &timeout);
	}
	if (ret <= 0) {
		return kr_error(ETIMEDOUT);
	}

	/* Parse and return */
	resp->size = ret;
	return knot_pkt_parse(resp, 0);
}

static int edns_put(knot_pkt_t *pkt)
{
	if (!pkt->opt_rr) {
		return kr_ok();
	}
	/* Reclaim reserved size. */
	int ret = knot_pkt_reclaim(pkt, knot_edns_wire_size(pkt->opt_rr));
	if (ret != 0) {
		return ret;
	}
	/* Write to packet. */
	assert(pkt->current == KNOT_ADDITIONAL);
	return knot_pkt_put(pkt, KNOT_COMPR_HINT_NONE, pkt->opt_rr, KNOT_PF_FREE);
}

<<<<<<< HEAD
static int edns_create(struct kr_request *request, knot_pkt_t *pkt)
{
	/* Create empty OPT RR */
	pkt->opt_rr = mm_alloc(&pkt->mm, sizeof(*pkt->opt_rr));
	if (!pkt->opt_rr) {
		return kr_error(ENOMEM);
	}
	int ret = knot_edns_init(pkt->opt_rr, KR_EDNS_PAYLOAD, 0, KR_EDNS_VERSION, &pkt->mm);
	if (ret != 0) {
		return ret;
	}
	ret = knot_pkt_reserve(pkt, knot_edns_wire_size(pkt->opt_rr));
	if (ret != 0) {
		return ret;
	}
	/* Add DO=1 if resolving securely. */
	if (request->flags & KR_REQ_DNSSEC) {
=======
static int edns_create(knot_pkt_t *pkt, knot_pkt_t *template, struct kr_request *req)
{
	pkt->opt_rr = knot_rrset_copy(req->ctx->opt_rr, &pkt->mm);
	/* Set DO bit if set (DNSSEC requested). */
	if (knot_pkt_has_dnssec(template)) {
>>>>>>> 926a41fc
		knot_edns_set_do(pkt->opt_rr);
	}
	return ret;
}

<<<<<<< HEAD
static int answer_prepare(struct kr_request *request, knot_pkt_t *query)
=======
static int answer_prepare(knot_pkt_t *answer, knot_pkt_t *query, struct kr_request *req)
>>>>>>> 926a41fc
{
	knot_pkt_t *answer = request->answer;
	if (!knot_wire_get_rd(query->wire)) {
		return kr_error(ENOSYS); /* Only recursive service */
	}
	if (knot_pkt_init_response(answer, query) != 0) {
		return kr_error(ENOMEM); /* Failed to initialize answer */
	}
	/* Handle EDNS in the query */
<<<<<<< HEAD
	if (knot_pkt_has_edns(query) || (request->flags & KR_REQ_DNSSEC)) {
		int ret = edns_create(request, answer);
=======
	if (knot_pkt_has_edns(query)) {
		int ret = edns_create(answer, query, req);
>>>>>>> 926a41fc
		if (ret != 0){
			return ret;
		}
	}
	return kr_ok();
}

static int answer_finalize(struct kr_request *request, int state)
{
	/* Write EDNS information */
	knot_pkt_t *answer = request->answer;
	knot_pkt_begin(answer, KNOT_ADDITIONAL);
	if (answer->opt_rr) {
		return edns_put(answer);
	}
	/* Set AD=1 if succeeded and requested secured answer. */
	if (state == KNOT_STATE_DONE && (request->flags & KR_REQ_DNSSEC)) {
		knot_wire_set_ad(answer->wire);
	}
	return kr_ok();
}

static int query_finalize(struct kr_request *request, knot_pkt_t *pkt)
{
	/* Randomize query case (if not in safemode) */
	struct kr_query *qry = kr_rplan_current(&request->rplan);
	qry->secret = (qry->flags & QUERY_SAFEMODE) ? 0 : kr_rand_uint(UINT32_MAX);
	knot_dname_t *qname_raw = (knot_dname_t *)knot_pkt_qname(pkt);
	randomized_qname_case(qname_raw, qry->secret);

	int ret = 0;
	knot_pkt_begin(pkt, KNOT_ADDITIONAL);
	if (!(qry->flags & QUERY_SAFEMODE)) {
<<<<<<< HEAD
		ret = edns_create(request, pkt);
=======
		ret = edns_create(pkt, request->answer, request);
>>>>>>> 926a41fc
		if (ret == 0) {
			ret = edns_put(pkt);
		}
	}
	return ret;
}

int kr_resolve(struct kr_context* ctx, knot_pkt_t *answer,
               const knot_dname_t *qname, uint16_t qclass, uint16_t qtype, unsigned flags)
{
	if (ctx == NULL || answer == NULL || qname == NULL) {
		return kr_error(EINVAL);
	}

	/* Create memory pool */
	mm_ctx_t pool = {
		.ctx = mp_new (KNOT_WIRE_MAX_PKTSIZE),
		.alloc = (mm_alloc_t) mp_alloc
	};
	knot_pkt_t *query = knot_pkt_new(NULL, KR_EDNS_PAYLOAD, &pool);
	knot_pkt_t *resp = knot_pkt_new(NULL, KNOT_WIRE_MAX_PKTSIZE, &pool);
	if (!query || !resp) {
		mp_delete(pool.ctx);
		return kr_error(ENOMEM);
	}

	/* Initialize context. */
	struct kr_request request;
	request.flags = flags;
	request.pool = pool;
	kr_resolve_begin(&request, ctx, answer);
#ifndef NDEBUG
	struct kr_rplan *rplan = &request.rplan; /* for DEBUG_MSG */
#endif
	/* Resolve query, iteratively */
	int proto = 0;
	struct sockaddr *addr = NULL;
	unsigned iter_count = 0;
	int state = kr_resolve_query(&request, qname, qclass, qtype);
	while (state == KNOT_STATE_PRODUCE) {
		/* Hardlimit on iterative queries */
		if (++iter_count > KR_ITER_LIMIT) {
			DEBUG_MSG("iteration limit %d reached\n", KR_ITER_LIMIT);
			state = KNOT_STATE_FAIL;
			break;
		}
		/* Produce next query or finish */
		state = kr_resolve_produce(&request, &addr, &proto, query);
		while (state == KNOT_STATE_CONSUME) {
			/* Get answer from nameserver and consume it */
			int ret = sendrecv(addr, proto, query, resp);
			if (ret != 0) {
				DEBUG_MSG("sendrecv: %s\n", kr_strerror(ret));
			}
			state = kr_resolve_consume(&request, resp);
			knot_pkt_clear(resp);
		}
		knot_pkt_clear(query);
	}

	/* Cleanup */
	kr_resolve_finish(&request, state);
	mp_delete(pool.ctx);
	return state == KNOT_STATE_DONE ? 0 : kr_error(EIO);
}

int kr_resolve_begin(struct kr_request *request, struct kr_context *ctx, knot_pkt_t *answer)
{
	/* Initialize request */
	request->ctx = ctx;
	request->answer = answer;
	request->options = ctx->options;
	request->state = KNOT_STATE_CONSUME;

	/* Expect first query */
	kr_rplan_init(&request->rplan, request, &request->pool);
	return KNOT_STATE_CONSUME;
}

int kr_resolve_query(struct kr_request *request, const knot_dname_t *qname, uint16_t qclass, uint16_t qtype)
{
	struct kr_rplan *rplan = &request->rplan;
	struct kr_query *qry = kr_rplan_push(rplan, NULL, qname, qclass, qtype);
	if (!qry) {
		return KNOT_STATE_FAIL;
	}

	/* Deferred zone cut lookup for this query. */
	qry->flags |= QUERY_AWAIT_CUT;

	/* Initialize answer packet */
	knot_pkt_t *answer = request->answer;
	knot_wire_set_qr(answer->wire);
	knot_wire_clear_aa(answer->wire);
	knot_wire_set_ra(answer->wire);
	knot_wire_set_rcode(answer->wire, KNOT_RCODE_NOERROR);

	/* Expect answer */
	return KNOT_STATE_PRODUCE;
}

int kr_resolve_consume(struct kr_request *request, knot_pkt_t *packet)
{
	struct kr_rplan *rplan = &request->rplan;
	struct kr_context *ctx = request->ctx;
	struct kr_query *qry = kr_rplan_current(rplan);

	/* Empty resolution plan, push packet as the new query */
	if (packet && kr_rplan_empty(rplan)) {
<<<<<<< HEAD
		if (answer_prepare(request, packet) != 0) {
=======
		if (answer_prepare(request->answer, packet, request) != 0) {
>>>>>>> 926a41fc
			return KNOT_STATE_FAIL;
		}
		/* Start query resolution */
		const knot_dname_t *qname = knot_pkt_qname(packet);
		uint16_t qclass = knot_pkt_qclass(packet);
		uint16_t qtype = knot_pkt_qtype(packet);
		return kr_resolve_query(request, qname, qclass, qtype);
	}

	/* Different processing for network error */
	if (!packet || packet->size == 0) {
		/* Network error, retry over TCP. */
		if (!(qry->flags & QUERY_TCP)) {
			DEBUG_MSG("=> NS unreachable, retrying over TCP\n");
			qry->flags |= QUERY_TCP;
			return KNOT_STATE_PRODUCE;
		}
		request->state = KNOT_STATE_FAIL;
	} else {
		/* Packet cleared, derandomize QNAME. */
		knot_dname_t *qname_raw = (knot_dname_t *)knot_pkt_qname(packet);
		if (qname_raw && qry->secret != 0) {
			randomized_qname_case(qname_raw, qry->secret);
		}
		ITERATE_LAYERS(request, knot_layer_consume, packet);
	}

	/* Resolution failed, invalidate current NS. */
	if (request->state == KNOT_STATE_FAIL) {
		kr_nsrep_update_rtt(&qry->ns, KR_NS_TIMEOUT, ctx->cache_rtt);
		invalidate_ns(rplan, qry);
		qry->flags &= ~QUERY_RESOLVED;
	/* Track RTT for iterative answers */
	} else if (!(qry->flags & QUERY_CACHED)) {
		struct timeval now;
		gettimeofday(&now, NULL);
		kr_nsrep_update_rtt(&qry->ns, time_diff(&qry->timestamp, &now), ctx->cache_rtt);
		/* Sucessful answer, lift any address resolution requests. */
		qry->flags &= ~(QUERY_AWAIT_IPV6|QUERY_AWAIT_IPV4);
	}

	/* Pop query if resolved. */
	if (qry->flags & QUERY_RESOLVED) {
		kr_rplan_pop(rplan, qry);
	} else { /* Clear query flags for next attempt */
		qry->flags &= ~(QUERY_CACHED|QUERY_TCP);
	}

<<<<<<< HEAD
	knot_overlay_reset(&request->overlay);

	/* Do not finish with bogus answer. */
	if (qry->flags & QUERY_DNSSEC_BOGUS)  {
		return KNOT_STATE_FAIL;
	}
=======
	ITERATE_LAYERS(request, knot_layer_reset);
>>>>>>> 926a41fc
	return kr_rplan_empty(&request->rplan) ? KNOT_STATE_DONE : KNOT_STATE_PRODUCE;
}

int kr_resolve_produce(struct kr_request *request, struct sockaddr **dst, int *type, knot_pkt_t *packet)
{
	struct kr_rplan *rplan = &request->rplan;
	struct kr_query *qry = kr_rplan_current(rplan);
	
	/* No query left for resolution */
	if (kr_rplan_empty(rplan)) {
		return KNOT_STATE_FAIL;
	}

#ifndef NDEBUG
	unsigned ns_election_iter = 0;
	char name_str[KNOT_DNAME_MAXLEN], type_str[16];
	knot_dname_to_str(name_str, qry->sname, sizeof(name_str));
	knot_rrtype_to_string(qry->stype, type_str, sizeof(type_str));
	DEBUG_MSG("query '%s %s'\n", type_str, name_str);
#endif

	/* Resolve current query and produce dependent or finish */
	ITERATE_LAYERS(request, knot_layer_produce, packet);
	if (request->state != KNOT_STATE_FAIL && knot_wire_get_qr(packet->wire)) {
		/* Produced an answer, consume it. */
		qry->secret = 0;
		request->state = KNOT_STATE_CONSUME;
		ITERATE_LAYERS(request, knot_layer_consume, packet);
	}
	switch(request->state) {
	case KNOT_STATE_FAIL: return request->state; break;
	case KNOT_STATE_CONSUME: break;
	case KNOT_STATE_DONE:
	default: /* Current query is done */
		if (qry->flags & QUERY_RESOLVED) {
			kr_rplan_pop(rplan, qry);
		}
		ITERATE_LAYERS(request, knot_layer_reset);
		return kr_rplan_empty(rplan) ? KNOT_STATE_DONE : KNOT_STATE_PRODUCE;
	}

	/* The query wasn't resolved from cache,
	 * now it's the time to look up closest zone cut from cache.
	 */
	if (qry->flags & QUERY_AWAIT_CUT) {
		bool want_secured = (request->flags & KR_REQ_DNSSEC);
		int ret = ns_fetch_cut(qry, request, want_secured);
		if (ret != 0) {
			return KNOT_STATE_FAIL;
		}
		/* Try to fetch missing DNSKEY. */
		if (want_secured && !qry->zone_cut.key && qry->stype != KNOT_RRTYPE_DNSKEY) {
			struct kr_query *next = kr_rplan_push(rplan, qry, qry->zone_cut.name, KNOT_CLASS_IN, KNOT_RRTYPE_DNSKEY);
			if (!next) {
				return kr_error(ENOMEM);
			}
			next->flags |= QUERY_AWAIT_CUT;
			return KNOT_STATE_PRODUCE;
		}
		/* Update minimized QNAME if zone cut changed */
		if (qry->zone_cut.name[0] != '\0' && !(qry->flags & QUERY_NO_MINIMIZE)) {
			if (kr_make_query(qry, packet) != 0) {
				return KNOT_STATE_FAIL;
			}
		}
		qry->flags &= ~QUERY_AWAIT_CUT;
	}

ns_election:

	/* If the query has already selected a NS and is waiting for IPv4/IPv6 record,
	 * elect best address only, otherwise elect a completely new NS.
	 */
	assert(++ns_election_iter < KR_ITER_LIMIT);
	if (qry->flags & (QUERY_AWAIT_IPV4|QUERY_AWAIT_IPV6)) {
		kr_nsrep_elect_addr(qry, request->ctx);
	} else if (!(qry->flags & QUERY_TCP)) { /* Keep address when TCP retransmit. */
		kr_nsrep_elect(qry, request->ctx);
		if (qry->ns.score > KR_NS_MAX_SCORE) {
			DEBUG_MSG("=> no valid NS left\n");
			ITERATE_LAYERS(request, knot_layer_reset);
			kr_rplan_pop(rplan, qry);
			return KNOT_STATE_PRODUCE;
		}
	}

	/* Resolve address records */
	if (qry->ns.addr.ip.sa_family == AF_UNSPEC) {
		if (ns_resolve_addr(qry, request) != 0) {
			qry->flags &= ~(QUERY_AWAIT_IPV6|QUERY_AWAIT_IPV4|QUERY_TCP);
			goto ns_election; /* Must try different NS */
		}
		ITERATE_LAYERS(request, knot_layer_reset);
		return KNOT_STATE_PRODUCE;
	}

	/* Prepare additional query */
	int ret = query_finalize(request, packet);
	if (ret != 0) {
		return KNOT_STATE_FAIL;
	}

#ifndef NDEBUG
	char qname_str[KNOT_DNAME_MAXLEN], zonecut_str[KNOT_DNAME_MAXLEN], ns_str[SOCKADDR_STRLEN];
	knot_dname_to_str(qname_str, knot_pkt_qname(packet), sizeof(qname_str));
	struct sockaddr *addr = &qry->ns.addr.ip;
	inet_ntop(addr->sa_family, kr_nsrep_inaddr(qry->ns.addr), ns_str, sizeof(ns_str));
	knot_dname_to_str(zonecut_str, qry->zone_cut.name, sizeof(zonecut_str));
	knot_rrtype_to_string(knot_pkt_qtype(packet), type_str, sizeof(type_str));
	DEBUG_MSG("=> querying: '%s' score: %u zone cut: '%s' m12n: '%s' type: '%s'\n", ns_str, qry->ns.score, zonecut_str, qname_str, type_str);
#endif

	gettimeofday(&qry->timestamp, NULL);
	*dst = &qry->ns.addr.ip;
	*type = (qry->flags & QUERY_TCP) ? SOCK_STREAM : SOCK_DGRAM;
	return request->state;
}

int kr_resolve_finish(struct kr_request *request, int state)
{
#ifndef NDEBUG
	struct kr_rplan *rplan = &request->rplan;
	DEBUG_MSG("finished: %d, mempool: %zu B\n", state, (size_t) mp_total_size(request->pool.ctx));
#endif
	/* Finalize answer */
	if (answer_finalize(request, state) != 0) {
		state = KNOT_STATE_FAIL;
	}
	/* Error during procesing, internal failure */
	if (state != KNOT_STATE_DONE) {
		knot_pkt_t *answer = request->answer;
		if (knot_wire_get_rcode(answer->wire) == KNOT_RCODE_NOERROR) {
			knot_wire_set_rcode(answer->wire, KNOT_RCODE_SERVFAIL);
		}
	}
	ITERATE_LAYERS(request, knot_layer_finish);
	/* Clean up. */
	kr_rplan_deinit(&request->rplan);
	return KNOT_STATE_DONE;
}<|MERGE_RESOLUTION|>--- conflicted
+++ resolved
@@ -221,57 +221,31 @@
 	return knot_pkt_put(pkt, KNOT_COMPR_HINT_NONE, pkt->opt_rr, KNOT_PF_FREE);
 }
 
-<<<<<<< HEAD
-static int edns_create(struct kr_request *request, knot_pkt_t *pkt)
-{
-	/* Create empty OPT RR */
-	pkt->opt_rr = mm_alloc(&pkt->mm, sizeof(*pkt->opt_rr));
-	if (!pkt->opt_rr) {
-		return kr_error(ENOMEM);
-	}
-	int ret = knot_edns_init(pkt->opt_rr, KR_EDNS_PAYLOAD, 0, KR_EDNS_VERSION, &pkt->mm);
-	if (ret != 0) {
-		return ret;
-	}
-	ret = knot_pkt_reserve(pkt, knot_edns_wire_size(pkt->opt_rr));
-	if (ret != 0) {
-		return ret;
-	}
-	/* Add DO=1 if resolving securely. */
-	if (request->flags & KR_REQ_DNSSEC) {
-=======
 static int edns_create(knot_pkt_t *pkt, knot_pkt_t *template, struct kr_request *req)
 {
 	pkt->opt_rr = knot_rrset_copy(req->ctx->opt_rr, &pkt->mm);
 	/* Set DO bit if set (DNSSEC requested). */
 	if (knot_pkt_has_dnssec(template)) {
->>>>>>> 926a41fc
 		knot_edns_set_do(pkt->opt_rr);
 	}
-	return ret;
-}
-
-<<<<<<< HEAD
-static int answer_prepare(struct kr_request *request, knot_pkt_t *query)
-=======
+	return knot_pkt_reserve(pkt, knot_edns_wire_size(pkt->opt_rr));
+}
+
 static int answer_prepare(knot_pkt_t *answer, knot_pkt_t *query, struct kr_request *req)
->>>>>>> 926a41fc
-{
-	knot_pkt_t *answer = request->answer;
+{
 	if (!knot_wire_get_rd(query->wire)) {
 		return kr_error(ENOSYS); /* Only recursive service */
 	}
 	if (knot_pkt_init_response(answer, query) != 0) {
 		return kr_error(ENOMEM); /* Failed to initialize answer */
 	}
+	/* Set DNSSEC required flag if query contains DO=1 */
+	if (knot_pkt_has_dnssec(query)) {
+		req->options |= QUERY_DNSSEC_WANT;
+	}
 	/* Handle EDNS in the query */
-<<<<<<< HEAD
-	if (knot_pkt_has_edns(query) || (request->flags & KR_REQ_DNSSEC)) {
-		int ret = edns_create(request, answer);
-=======
 	if (knot_pkt_has_edns(query)) {
 		int ret = edns_create(answer, query, req);
->>>>>>> 926a41fc
 		if (ret != 0){
 			return ret;
 		}
@@ -288,7 +262,7 @@
 		return edns_put(answer);
 	}
 	/* Set AD=1 if succeeded and requested secured answer. */
-	if (state == KNOT_STATE_DONE && (request->flags & KR_REQ_DNSSEC)) {
+	if (state == KNOT_STATE_DONE && (request->options & QUERY_DNSSEC_WANT)) {
 		knot_wire_set_ad(answer->wire);
 	}
 	return kr_ok();
@@ -305,11 +279,7 @@
 	int ret = 0;
 	knot_pkt_begin(pkt, KNOT_ADDITIONAL);
 	if (!(qry->flags & QUERY_SAFEMODE)) {
-<<<<<<< HEAD
-		ret = edns_create(request, pkt);
-=======
 		ret = edns_create(pkt, request->answer, request);
->>>>>>> 926a41fc
 		if (ret == 0) {
 			ret = edns_put(pkt);
 		}
@@ -318,7 +288,7 @@
 }
 
 int kr_resolve(struct kr_context* ctx, knot_pkt_t *answer,
-               const knot_dname_t *qname, uint16_t qclass, uint16_t qtype, unsigned flags)
+               const knot_dname_t *qname, uint16_t qclass, uint16_t qtype, uint32_t options)
 {
 	if (ctx == NULL || answer == NULL || qname == NULL) {
 		return kr_error(EINVAL);
@@ -338,7 +308,7 @@
 
 	/* Initialize context. */
 	struct kr_request request;
-	request.flags = flags;
+	request.options = options;
 	request.pool = pool;
 	kr_resolve_begin(&request, ctx, answer);
 #ifndef NDEBUG
@@ -419,11 +389,7 @@
 
 	/* Empty resolution plan, push packet as the new query */
 	if (packet && kr_rplan_empty(rplan)) {
-<<<<<<< HEAD
-		if (answer_prepare(request, packet) != 0) {
-=======
 		if (answer_prepare(request->answer, packet, request) != 0) {
->>>>>>> 926a41fc
 			return KNOT_STATE_FAIL;
 		}
 		/* Start query resolution */
@@ -472,16 +438,13 @@
 		qry->flags &= ~(QUERY_CACHED|QUERY_TCP);
 	}
 
-<<<<<<< HEAD
-	knot_overlay_reset(&request->overlay);
+	ITERATE_LAYERS(request, knot_layer_reset);
 
 	/* Do not finish with bogus answer. */
 	if (qry->flags & QUERY_DNSSEC_BOGUS)  {
 		return KNOT_STATE_FAIL;
 	}
-=======
-	ITERATE_LAYERS(request, knot_layer_reset);
->>>>>>> 926a41fc
+
 	return kr_rplan_empty(&request->rplan) ? KNOT_STATE_DONE : KNOT_STATE_PRODUCE;
 }
 
@@ -527,7 +490,7 @@
 	 * now it's the time to look up closest zone cut from cache.
 	 */
 	if (qry->flags & QUERY_AWAIT_CUT) {
-		bool want_secured = (request->flags & KR_REQ_DNSSEC);
+		bool want_secured = (request->options & QUERY_DNSSEC_WANT);
 		int ret = ns_fetch_cut(qry, request, want_secured);
 		if (ret != 0) {
 			return KNOT_STATE_FAIL;
