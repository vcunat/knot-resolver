/*  Copyright (C) 2014 CZ.NIC, z.s.p.o. <knot-dns@labs.nic.cz>

    This program is free software: you can redistribute it and/or modify
    it under the terms of the GNU General Public License as published by
    the Free Software Foundation, either version 3 of the License, or
    (at your option) any later version.

    This program is distributed in the hope that it will be useful,
    but WITHOUT ANY WARRANTY; without even the implied warranty of
    MERCHANTABILITY or FITNESS FOR A PARTICULAR PURPOSE.  See the
    GNU General Public License for more details.

    You should have received a copy of the GNU General Public License
    along with this program.  If not, see <https://www.gnu.org/licenses/>.
 */

#include <ctype.h>
#include <stdio.h>
#include <fcntl.h>
#include <assert.h>
#include <arpa/inet.h>
#include <libknot/rrtype/rdname.h>
#include <libknot/descriptor.h>
#include <ucw/mempool.h>
#include "lib/resolve.h"
#include "lib/layer.h"
#include "lib/rplan.h"
#include "lib/layer/iterate.h"
#include "lib/dnssec/ta.h"
#if defined(ENABLE_COOKIES)
#include "lib/cookies/control.h"
#include "lib/cookies/helper.h"
#include "lib/cookies/nonce.h"
#else /* Define compatibility macros */
#define KNOT_EDNS_OPTION_COOKIE 10
#endif /* defined(ENABLE_COOKIES) */

#define DEBUG_MSG(qry, fmt...) QRDEBUG((qry), "resl",  fmt)

/**
 * @internal Defer execution of current query.
 * The current layer state and input will be pushed to a stack and resumed on next iteration.
 */
static int consume_yield(kr_layer_t *ctx, knot_pkt_t *pkt)
{
	struct kr_request *req = ctx->req;
	knot_pkt_t *pkt_copy = knot_pkt_new(NULL, pkt->size, &req->pool);
	struct kr_layer_pickle *pickle = mm_alloc(&req->pool, sizeof(*pickle));
	if (pickle && pkt_copy && knot_pkt_copy(pkt_copy, pkt) == 0) {
		struct kr_query *qry = req->current_query;
		pickle->api = ctx->api;
		pickle->state = ctx->state;
		pickle->pkt = pkt_copy;
		pickle->next = qry->deferred;
		qry->deferred = pickle;
		return kr_ok();
	}
	return kr_error(ENOMEM);
}
static int begin_yield(kr_layer_t *ctx) { return kr_ok(); }
static int reset_yield(kr_layer_t *ctx) { return kr_ok(); }
static int finish_yield(kr_layer_t *ctx) { return kr_ok(); }
static int produce_yield(kr_layer_t *ctx, knot_pkt_t *pkt) { return kr_ok(); }

/** @internal Macro for iterating module layers. */
#define RESUME_LAYERS(from, r, qry, func, ...) \
    (r)->current_query = (qry); \
	for (size_t i = (from); i < (r)->ctx->modules->len; ++i) { \
		struct kr_module *mod = (r)->ctx->modules->at[i]; \
		if (mod->layer) { \
			struct kr_layer layer = {.state = (r)->state, .api = mod->layer(mod), .req = (r)}; \
			if (layer.api && layer.api->func) { \
				(r)->state = layer.api->func(&layer, ##__VA_ARGS__); \
				if ((r)->state == KR_STATE_YIELD) { \
					func ## _yield(&layer, ##__VA_ARGS__); \
					break; \
				} \
			} \
		} \
	} /* Invalidate current query. */ \
	(r)->current_query = NULL

/** @internal Macro for starting module iteration. */
#define ITERATE_LAYERS(req, qry, func, ...) RESUME_LAYERS(0, req, qry, func, ##__VA_ARGS__)

/** @internal Find layer id matching API. */
static inline size_t layer_id(struct kr_request *req, const struct kr_layer_api *api) {
	module_array_t *modules = req->ctx->modules;
	for (size_t i = 0; i < modules->len; ++i) {
		struct kr_module *mod = modules->at[i];
		if (mod->layer && mod->layer(mod) == api) {
			return i;
		}
	}
	return 0; /* Not found, try all. */
}

/* @internal We don't need to deal with locale here */
KR_CONST static inline bool isletter(unsigned chr)
{ return (chr | 0x20 /* tolower */) - 'a' <= 'z' - 'a'; }

/* Randomize QNAME letter case.
 * This adds 32 bits of randomness at maximum, but that's more than an average domain name length.
 * https://tools.ietf.org/html/draft-vixie-dnsext-dns0x20-00
 */
static void randomized_qname_case(knot_dname_t * restrict qname, uint32_t secret)
{
	assert(qname);
	const int len = knot_dname_size(qname) - 2; /* Skip first, last label. */
	for (int i = 0; i < len; ++i) {
		if (isletter(*++qname)) {
				*qname ^= ((secret >> (i & 31)) & 1) * 0x20;
		}
	}
}

/** Invalidate current NS/addr pair. */
static int invalidate_ns(struct kr_rplan *rplan, struct kr_query *qry)
{
	if (qry->ns.addr[0].ip.sa_family != AF_UNSPEC) {
		uint8_t *addr = kr_nsrep_inaddr(qry->ns.addr[0]);
		size_t addr_len = kr_nsrep_inaddr_len(qry->ns.addr[0]);
		/* @warning _NOT_ thread-safe */
		static knot_rdata_t rdata_arr[RDATA_ARR_MAX];
		knot_rdata_init(rdata_arr, addr_len, addr, 0);
		return kr_zonecut_del(&qry->zone_cut, qry->ns.name, rdata_arr);
	} else {
		return kr_zonecut_del(&qry->zone_cut, qry->ns.name, NULL);
	}
}

/** This turns of QNAME minimisation if there is a non-terminal between current zone cut, and name target.
 *  It save several minimization steps, as the zone cut is likely final one.
 */
static void check_empty_nonterms(struct kr_query *qry, knot_pkt_t *pkt, struct kr_cache *cache, uint32_t timestamp)
{
	if (qry->flags & QUERY_NO_MINIMIZE) {
		return;
	}

	const knot_dname_t *target = qry->sname;
	const knot_dname_t *cut_name = qry->zone_cut.name;
	if (!target || !cut_name)
		return;

	struct kr_cache_entry entry;
	/* @note: The non-terminal must be direct child of zone cut (e.g. label distance <= 2),
	 *        otherwise this would risk leaking information to parent if the NODATA TTD > zone cut TTD. */
	int labels = knot_dname_labels(target, NULL) - knot_dname_labels(cut_name, NULL);
	while (target[0] && labels > 2) {
		target = knot_wire_next_label(target, NULL);
		--labels;
	}
	for (int i = 0; i < labels; ++i) {
		entry.timestamp = timestamp;
		int ret = kr_cache_peek(cache, qry->ecs, KR_CACHE_PKT, target,
					KNOT_RRTYPE_NS, &entry);
		if (ret == 0) { /* Either NXDOMAIN or NODATA, start here. */
			/* @todo We could stop resolution here for NXDOMAIN, but we can't because of broken CDNs */
			qry->flags |= QUERY_NO_MINIMIZE;
			kr_make_query(qry, pkt);
			return;
		}
		assert(target[0]);
		target = knot_wire_next_label(target, NULL);
	}
}

static int ns_fetch_cut(struct kr_query *qry, struct kr_request *req, knot_pkt_t *pkt)
{
	int ret = 0;

	/* Find closest zone cut from cache */
	struct kr_cache *cache = &req->ctx->cache;
	if (kr_cache_is_open(cache)) {
		/* If at/subdomain of parent zone cut, start from its encloser.
		 * This is for case when we get to a dead end (and need glue from parent), or DS refetch. */
		struct kr_query *parent = qry->parent;
		bool secured = (qry->flags & QUERY_DNSSEC_WANT);
		if (parent && parent->zone_cut.name[0] != '\0' && knot_dname_in(parent->zone_cut.name, qry->sname)) {
			const knot_dname_t *encloser = knot_wire_next_label(parent->zone_cut.name, NULL);
			ret = kr_zonecut_find_cached(req->ctx, &qry->zone_cut, encloser, qry->timestamp.tv_sec, &secured);
		} else {
			ret = kr_zonecut_find_cached(req->ctx, &qry->zone_cut, qry->sname, qry->timestamp.tv_sec, &secured);
		}
		/* Check if there's a non-terminal between target and current cut. */
		if (ret == 0) {
			check_empty_nonterms(qry, pkt, cache, qry->timestamp.tv_sec);
			/* Go insecure if the zone cut is provably insecure */
			if ((qry->flags & QUERY_DNSSEC_WANT) && !secured) {
				DEBUG_MSG(qry, "=> NS is provably without DS, going insecure\n");
				qry->flags &= ~QUERY_DNSSEC_WANT;
				qry->flags |= QUERY_DNSSEC_INSECURE;
			}
		}
	} else {
		ret = kr_error(ENOENT);
	}
	return ret;
}

static int ns_resolve_addr(struct kr_query *qry, struct kr_request *param)
{
	struct kr_rplan *rplan = &param->rplan;
	struct kr_context *ctx = param->ctx;


	/* Start NS queries from root, to avoid certain cases
	 * where a NS drops out of cache and the rest is unavailable,
	 * this would lead to dependency loop in current zone cut.
	 * Prefer IPv6 and continue with IPv4 if not available.
	 */
	uint16_t next_type = 0;
	if (!(qry->flags & QUERY_AWAIT_IPV6)) {
		next_type = KNOT_RRTYPE_AAAA;
		qry->flags |= QUERY_AWAIT_IPV6;
	} else if (!(qry->flags & QUERY_AWAIT_IPV4)) {
		next_type = KNOT_RRTYPE_A;
		qry->flags |= QUERY_AWAIT_IPV4;
		/* Hmm, no useable IPv6 then. */
		kr_nsrep_flags_set(qry, KR_NS_NOIP6);
	}
	/* Bail out if the query is already pending or dependency loop. */
	if (!next_type || kr_rplan_satisfies(qry->parent, qry->ns.name, KNOT_CLASS_IN, next_type)) {
		/* Fall back to SBELT if root server query fails. */
		if (!next_type && qry->zone_cut.name[0] == '\0') {
			DEBUG_MSG(qry, "=> fallback to root hints\n");
			kr_zonecut_set_sbelt(ctx, &qry->zone_cut);
			qry->flags |= QUERY_NO_THROTTLE; /* Pick even bad SBELT servers */
			return kr_error(EAGAIN);
		}
		/* No IPv4 nor IPv6, flag server as unuseable. */
		DEBUG_MSG(qry, "=> unresolvable NS address, bailing out\n");
		kr_nsrep_flags_set(qry, KR_NS_NOIP4);
		invalidate_ns(rplan, qry);
		return kr_error(EHOSTUNREACH);
	}
	/* Push new query to the resolution plan */
	struct kr_query *next = kr_rplan_push(rplan, qry, qry->ns.name, KNOT_CLASS_IN, next_type);
	if (!next) {
		return kr_error(ENOMEM);
	}
	/* At the root level with no NS addresses, add SBELT subrequest. */
	int ret = 0;
	if (qry->zone_cut.name[0] == '\0') {
		ret = kr_zonecut_set_sbelt(ctx, &next->zone_cut);
		if (ret == 0) { /* Copy TA and key since it's the same cut to avoid lookup. */
			kr_zonecut_copy_trust(&next->zone_cut, &qry->zone_cut);
			kr_zonecut_set_sbelt(ctx, &qry->zone_cut); /* Add SBELT to parent in case query fails. */
			qry->flags |= QUERY_NO_THROTTLE; /* Pick even bad SBELT servers */
		}
	} else {
		next->flags |= QUERY_AWAIT_CUT;
	}
	return ret;
}

static int edns_put(knot_pkt_t *pkt)
{
	if (!pkt->opt_rr) {
		return kr_ok();
	}
	/* Reclaim reserved size. */
	int ret = knot_pkt_reclaim(pkt, knot_edns_wire_size(pkt->opt_rr));
	if (ret != 0) {
		return ret;
	}
	/* Write to packet. */
	assert(pkt->current == KNOT_ADDITIONAL);
	return knot_pkt_put(pkt, KNOT_COMPR_HINT_NONE, pkt->opt_rr, KNOT_PF_FREE);
}

/** Removes last EDNS OPT RR written to the packet. */
static int edns_erase_and_reserve(knot_pkt_t *pkt)
{
	/* Nothing to be done. */
	if (!pkt || !pkt->opt_rr) {
		return 0;
	}

	/* Fail if the data are located elsewhere than at the end of packet. */
	if (pkt->current != KNOT_ADDITIONAL ||
	    pkt->opt_rr != &pkt->rr[pkt->rrset_count - 1]) {
		return -1;
	}

	size_t len = knot_rrset_size(pkt->opt_rr);
	int16_t rr_removed = pkt->opt_rr->rrs.rr_count;
	/* Decrease rrset counters. */
	pkt->rrset_count -= 1;
	pkt->sections[pkt->current].count -= 1;
	pkt->size -= len;
	knot_wire_add_arcount(pkt->wire, -rr_removed); /* ADDITIONAL */

	pkt->opt_rr = NULL;

	/* Reserve the freed space. */
	return knot_pkt_reserve(pkt, len);
}

static int edns_create(knot_pkt_t *pkt, knot_pkt_t *template, struct kr_request *req)
{
	pkt->opt_rr = knot_rrset_copy(req->ctx->opt_rr, &pkt->mm);
	size_t wire_size = knot_edns_wire_size(pkt->opt_rr);
#if defined(ENABLE_COOKIES)
	if (req->ctx->cookie_ctx.clnt.enabled ||
	    req->ctx->cookie_ctx.srvr.enabled) {
		wire_size += KR_COOKIE_OPT_MAX_LEN;
	}
#endif /* defined(ENABLE_COOKIES) */
	return knot_pkt_reserve(pkt, wire_size);
}

static int answer_prepare(knot_pkt_t *answer, knot_pkt_t *query, struct kr_request *req)
{
	if (knot_pkt_init_response(answer, query) != 0) {
		return kr_error(ENOMEM); /* Failed to initialize answer */
	}
	/* Handle EDNS in the query */
	if (knot_pkt_has_edns(query)) {
		int ret = edns_create(answer, query, req);
		if (ret != 0){
			return ret;
		}
		/* Set DO bit if set (DNSSEC requested). */
		if (knot_pkt_has_dnssec(query)) {
			knot_edns_set_do(answer->opt_rr);
		}
	}
	return kr_ok();
}

static void write_extra_records(rr_array_t *arr, knot_pkt_t *answer)
{
	for (size_t i = 0; i < arr->len; ++i) {
		knot_pkt_put(answer, 0, arr->at[i], 0);
	}
}

static int answer_fail(knot_pkt_t *answer)
{
	int ret = kr_pkt_clear_payload(answer);
	knot_wire_clear_ad(answer->wire);
	knot_wire_clear_aa(answer->wire);
	knot_wire_set_rcode(answer->wire, KNOT_RCODE_SERVFAIL);
	if (ret == 0 && answer->opt_rr) {
		/* OPT in SERVFAIL response is still useful for cookies/additional info. */
		knot_pkt_begin(answer, KNOT_ADDITIONAL);
		ret = edns_put(answer);
	}
	return ret;
}

static int answer_finalize(struct kr_request *request, int state)
{
	struct kr_rplan *rplan = &request->rplan;
	knot_pkt_t *answer = request->answer;

	/* Always set SERVFAIL for bogus answers. */
	if (state == KR_STATE_FAIL && rplan->pending.len > 0) {
		struct kr_query *last = array_tail(rplan->pending);
		if ((last->flags & QUERY_DNSSEC_WANT) && (last->flags & QUERY_DNSSEC_BOGUS)) {
			return answer_fail(answer);
		}
	}

	/* Write authority records. */
	if (answer->current < KNOT_AUTHORITY) {
		knot_pkt_begin(answer, KNOT_AUTHORITY);
	}
	write_extra_records(&request->authority, answer);
	/* Write additional records. */
	knot_pkt_begin(answer, KNOT_ADDITIONAL);
	write_extra_records(&request->additional, answer);
	/* Write EDNS information */
	int ret = 0;
	if (answer->opt_rr) {
		knot_pkt_begin(answer, KNOT_ADDITIONAL);
		ret = edns_put(answer);
	}

	/* Set AD=1 if succeeded and requested secured answer. */
	const bool has_ad = knot_wire_get_ad(answer->wire);
	knot_wire_clear_ad(answer->wire);
	if (state == KR_STATE_DONE && rplan->resolved.len > 0) {
		struct kr_query *last = array_tail(rplan->resolved);
		/* Do not set AD for RRSIG query, as we can't validate it. */
		const bool secure = (last->flags & QUERY_DNSSEC_WANT) &&
		                   !(last->flags & QUERY_DNSSEC_INSECURE);
		if (has_ad && secure && knot_pkt_qtype(answer) != KNOT_RRTYPE_RRSIG) {
			knot_wire_set_ad(answer->wire);
		}
	}

	return ret;
}

static int query_finalize(struct kr_request *request, struct kr_query *qry, knot_pkt_t *pkt)
{
	int ret = 0;
	knot_pkt_begin(pkt, KNOT_ADDITIONAL);
	if (!(qry->flags & QUERY_SAFEMODE)) {
		/* Remove any EDNS records from any previous iteration. */
		ret = edns_erase_and_reserve(pkt);
		if (ret == 0) {
			ret = edns_create(pkt, request->answer, request);
		}
		if (ret == 0) {
			/* Stub resolution (ask for +rd and +do) */
			if (qry->flags & QUERY_STUB) {
				knot_wire_set_rd(pkt->wire);
				if (knot_pkt_has_dnssec(request->answer))
					knot_edns_set_do(pkt->opt_rr);
			/* Full resolution (ask for +cd and +do) */
			} else if (qry->flags & QUERY_DNSSEC_WANT) {
				knot_edns_set_do(pkt->opt_rr);
				knot_wire_set_cd(pkt->wire);
			}
			ret = edns_put(pkt);
		}
	}
	return ret;
}

int kr_resolve_begin(struct kr_request *request, struct kr_context *ctx, knot_pkt_t *answer)
{
	/* Initialize request */
	request->ctx = ctx;
	request->answer = answer;
	request->options = ctx->options;
	request->state = KR_STATE_CONSUME;
	request->current_query = NULL;
	array_init(request->authority);
	array_init(request->additional);

	/* Expect first query */
	kr_rplan_init(&request->rplan, request, &request->pool);
<<<<<<< HEAD
	request->ecs = NULL;
	return KNOT_STATE_CONSUME;
=======
	return KR_STATE_CONSUME;
>>>>>>> 5accc41b
}

static int resolve_query(struct kr_request *request, const knot_pkt_t *packet)
{
	struct kr_rplan *rplan = &request->rplan;
	const knot_dname_t *qname = knot_pkt_qname(packet);
	uint16_t qclass = knot_pkt_qclass(packet);
	uint16_t qtype = knot_pkt_qtype(packet);
	struct kr_query *qry = NULL;

	if (qname != NULL) {
		qry = kr_rplan_push(rplan, NULL, qname, qclass, qtype);
	} else if (knot_wire_get_qdcount(packet->wire) == 0 &&
                   knot_pkt_has_edns(packet) &&
                   knot_edns_has_option(packet->opt_rr, KNOT_EDNS_OPTION_COOKIE)) {
		/* Plan empty query only for cookies. */
		qry = kr_rplan_push_empty(rplan, NULL);
	}
	if (!qry) {
		return KR_STATE_FAIL;
	}

	/* Deferred zone cut lookup for this query. */
	qry->flags |= QUERY_AWAIT_CUT;
	/* Want DNSSEC if it's posible to secure this name (e.g. is covered by any TA) */
	map_t *negative_anchors = &request->ctx->negative_anchors;
	map_t *trust_anchors = &request->ctx->trust_anchors;
	if ((knot_wire_get_ad(packet->wire) || knot_pkt_has_dnssec(packet)) &&
	    kr_ta_covers(trust_anchors, qname) && !kr_ta_covers(negative_anchors, qname)) {
		qry->flags |= QUERY_DNSSEC_WANT;
	}

	/* Initialize answer packet */
	knot_pkt_t *answer = request->answer;
	knot_wire_set_qr(answer->wire);
	knot_wire_clear_aa(answer->wire);
	knot_wire_set_ra(answer->wire);
	knot_wire_set_rcode(answer->wire, KNOT_RCODE_NOERROR);
	if (qry->flags & QUERY_DNSSEC_WANT) {
		knot_wire_set_ad(answer->wire);
	}

	/* Expect answer, pop if satisfied immediately */
	request->qsource.packet = packet;
	ITERATE_LAYERS(request, qry, begin);
	request->qsource.packet = NULL;
	if (request->state == KR_STATE_DONE) {
		kr_rplan_pop(rplan, qry);
	}
	return request->state;
}

KR_PURE static bool kr_inaddr_equal(const struct sockaddr *a, const struct sockaddr *b)
{
	const int a_len = kr_inaddr_len(a);
	const int b_len = kr_inaddr_len(b);
	return a_len == b_len && memcmp(kr_inaddr(a), kr_inaddr(b), a_len) == 0;
}

static void update_nslist_rtt(struct kr_context *ctx, struct kr_query *qry, const struct sockaddr *src)
{
	/* Do not track in safe mode. */
	if (qry->flags & QUERY_SAFEMODE) {
		return;
	}

	/* Calculate total resolution time from the time the query was generated. */
	struct timeval now;
	gettimeofday(&now, NULL);
	unsigned elapsed = time_diff(&qry->timestamp, &now);

	/* NSs in the preference list prior to the one who responded will be penalised
	 * with the RETRY timer interval. This is because we know they didn't respond
	 * for N retries, so their RTT must be at least N * RETRY.
	 * The NS in the preference list that responded will have RTT relative to the
	 * time when the query was sent out, not when it was originated.
	 */
	for (size_t i = 0; i < KR_NSREP_MAXADDR; ++i) {
		const struct sockaddr *addr = &qry->ns.addr[i].ip;
		if (addr->sa_family == AF_UNSPEC) {
			break;
		}
		/* If this address is the source of the answer, update its RTT */
		if (kr_inaddr_equal(src, addr)) {
			kr_nsrep_update_rtt(&qry->ns, addr, elapsed, ctx->cache_rtt, KR_NS_UPDATE);
			WITH_DEBUG {
				char addr_str[INET6_ADDRSTRLEN];
				inet_ntop(addr->sa_family, kr_inaddr(addr), addr_str, sizeof(addr_str));
				DEBUG_MSG(qry, "<= server: '%s' rtt: %ld ms\n", addr_str, elapsed);
			}
		} else {
			/* Response didn't come from this IP, but we know the RTT must be at least
			 * several RETRY timer tries, e.g. if we have addresses [a, b, c] and we have
			 * tried [a, b] when the answer from 'a' came after 350ms, then we know
			 * that 'b' didn't respond for at least 350 - (1 * 300) ms. We can't say that
			 * its RTT is 50ms, but we can say that its score shouldn't be less than 50. */
			 kr_nsrep_update_rtt(&qry->ns, addr, elapsed, ctx->cache_rtt, KR_NS_MAX);
			 WITH_DEBUG {
			 	char addr_str[INET6_ADDRSTRLEN];
			 	inet_ntop(addr->sa_family, kr_inaddr(addr), addr_str, sizeof(addr_str));
			 	DEBUG_MSG(qry, "<= server: '%s' rtt: >=%ld ms\n", addr_str, elapsed);
			 }
		}
		/* Subtract query start time from elapsed time */
		if (elapsed < KR_CONN_RETRY) {
			break;
		}
		elapsed = elapsed - KR_CONN_RETRY;
	}
}

static void update_nslist_score(struct kr_request *request, struct kr_query *qry, const struct sockaddr *src, knot_pkt_t *packet)
{
	struct kr_context *ctx = request->ctx;
	/* On sucessful answer, update preference list RTT and penalise timer  */
	if (request->state != KR_STATE_FAIL) {
		/* Update RTT information for preference list */
		update_nslist_rtt(ctx, qry, src);
		/* Do not complete NS address resolution on soft-fail. */
		const int rcode = packet ? knot_wire_get_rcode(packet->wire) : 0;
		if (rcode != KNOT_RCODE_SERVFAIL && rcode != KNOT_RCODE_REFUSED) {
			qry->flags &= ~(QUERY_AWAIT_IPV6|QUERY_AWAIT_IPV4);
		} else { /* Penalize SERVFAILs. */
			kr_nsrep_update_rtt(&qry->ns, src, KR_NS_PENALTY, ctx->cache_rtt, KR_NS_ADD);
		}
	/* Penalise resolution failures except validation failures. */
	} else if (!(qry->flags & QUERY_DNSSEC_BOGUS)) {
		kr_nsrep_update_rtt(&qry->ns, src, KR_NS_TIMEOUT, ctx->cache_rtt, KR_NS_RESET);
		WITH_DEBUG {
			char addr_str[INET6_ADDRSTRLEN];
			inet_ntop(src->sa_family, kr_inaddr(src), addr_str, sizeof(addr_str));
			DEBUG_MSG(qry, "=> server: '%s' flagged as 'bad'\n", addr_str);
		}
	}
}

int kr_resolve_consume(struct kr_request *request, const struct sockaddr *src, knot_pkt_t *packet)
{
	struct kr_rplan *rplan = &request->rplan;

	/* Empty resolution plan, push packet as the new query */
	if (packet && kr_rplan_empty(rplan)) {
		if (answer_prepare(request->answer, packet, request) != 0) {
			return KR_STATE_FAIL;
		}
		return resolve_query(request, packet);
	}

	/* Different processing for network error */
	struct kr_query *qry = array_tail(rplan->pending);
	bool tried_tcp = (qry->flags & QUERY_TCP);
	if (!packet || packet->size == 0) {
		if (tried_tcp) {
			request->state = KR_STATE_FAIL;
		} else {
			qry->flags |= QUERY_TCP;
		}
	} else {
		/* Packet cleared, derandomize QNAME. */
		knot_dname_t *qname_raw = (knot_dname_t *)knot_pkt_qname(packet);
		if (qname_raw && qry->secret != 0) {
			randomized_qname_case(qname_raw, qry->secret);
		}
		request->state = KR_STATE_CONSUME;
		if (qry->flags & QUERY_CACHED) {
			ITERATE_LAYERS(request, qry, consume, packet);
		} else {
			struct timeval now;
			gettimeofday(&now, NULL);
			/* Fill in source and latency information. */
			request->upstream.rtt = time_diff(&qry->timestamp, &now);
			request->upstream.addr = src;
			ITERATE_LAYERS(request, qry, consume, packet);
			/* Clear temporary information */
			request->upstream.addr = NULL;
			request->upstream.rtt = 0;
		}
	}

	/* Track RTT for iterative answers */
	if (src && !(qry->flags & QUERY_CACHED)) {
		update_nslist_score(request, qry, src, packet);
	}
	/* Resolution failed, invalidate current NS. */
	if (request->state == KR_STATE_FAIL) {
		invalidate_ns(rplan, qry);
		qry->flags &= ~QUERY_RESOLVED;
	}

	/* Pop query if resolved. */
	if (request->state == KR_STATE_YIELD) {
		return KR_STATE_PRODUCE; /* Requery */
	} else if (qry->flags & QUERY_RESOLVED) {
		kr_rplan_pop(rplan, qry);
	} else if (!tried_tcp && (qry->flags & QUERY_TCP)) {
		return KR_STATE_PRODUCE; /* Requery over TCP */
	} else { /* Clear query flags for next attempt */
		qry->flags &= ~(QUERY_CACHED|QUERY_TCP);
	}

	ITERATE_LAYERS(request, qry, reset);

	/* Do not finish with bogus answer. */
	if (qry->flags & QUERY_DNSSEC_BOGUS)  {
		return KR_STATE_FAIL;
	}

	return kr_rplan_empty(&request->rplan) ? KR_STATE_DONE : KR_STATE_PRODUCE;
}

/** @internal Spawn subrequest in current zone cut (no minimization or lookup). */
static struct kr_query *zone_cut_subreq(struct kr_rplan *rplan, struct kr_query *parent,
                           const knot_dname_t *qname, uint16_t qtype)
{
	struct kr_query *next = kr_rplan_push(rplan, parent, qname, parent->sclass, qtype);
	if (!next) {
		return NULL;
	}
	kr_zonecut_set(&next->zone_cut, parent->zone_cut.name);
	if (kr_zonecut_copy(&next->zone_cut, &parent->zone_cut) != 0 ||
	    kr_zonecut_copy_trust(&next->zone_cut, &parent->zone_cut) != 0) {
		return NULL;
	}
	next->flags |= QUERY_NO_MINIMIZE;
	if (parent->flags & QUERY_DNSSEC_WANT) {
		next->flags |= QUERY_DNSSEC_WANT;
	}
	return next;
}

/* @todo: Validator refactoring, keep this in driver for now. */
static int trust_chain_check(struct kr_request *request, struct kr_query *qry)
{
	struct kr_rplan *rplan = &request->rplan;
	map_t *trust_anchors = &request->ctx->trust_anchors;
	map_t *negative_anchors = &request->ctx->negative_anchors;

	/* Disable DNSSEC if it enters NTA. */
	if (kr_ta_get(negative_anchors, qry->zone_cut.name)){
		DEBUG_MSG(qry, ">< negative TA, going insecure\n");
		qry->flags &= ~QUERY_DNSSEC_WANT;
	}
	/* Enable DNSSEC if enters a new island of trust. */
	bool want_secured = (qry->flags & QUERY_DNSSEC_WANT);
	if (!want_secured && kr_ta_get(trust_anchors, qry->zone_cut.name)) {
		qry->flags |= QUERY_DNSSEC_WANT;
		want_secured = true;
		WITH_DEBUG {
		char qname_str[KNOT_DNAME_MAXLEN];
		knot_dname_to_str(qname_str, qry->zone_cut.name, sizeof(qname_str));
		DEBUG_MSG(qry, ">< TA: '%s'\n", qname_str);
		}
	}
	if (want_secured && !qry->zone_cut.trust_anchor) {
		knot_rrset_t *ta_rr = kr_ta_get(trust_anchors, qry->zone_cut.name);
		qry->zone_cut.trust_anchor = knot_rrset_copy(ta_rr, qry->zone_cut.pool);
	}
	/* Try to fetch missing DS (from above the cut). */
	const bool has_ta = (qry->zone_cut.trust_anchor != NULL);
	const knot_dname_t *ta_name = (has_ta ? qry->zone_cut.trust_anchor->owner : NULL);
	const bool refetch_ta = !has_ta || !knot_dname_is_equal(qry->zone_cut.name, ta_name);
	if (want_secured && refetch_ta) {
		/* @todo we could fetch the information from the parent cut, but we don't remember that now */
		struct kr_query *next = kr_rplan_push(rplan, qry, qry->zone_cut.name, qry->sclass, KNOT_RRTYPE_DS);
		if (!next) {
			return KR_STATE_FAIL;
		}
		next->flags |= QUERY_AWAIT_CUT|QUERY_DNSSEC_WANT;
		return KR_STATE_DONE;
	}
	/* Try to fetch missing DNSKEY (either missing or above current cut).
	 * Do not fetch if this is a DNSKEY subrequest to avoid circular dependency. */
	const bool is_dnskey_subreq = kr_rplan_satisfies(qry, ta_name, KNOT_CLASS_IN, KNOT_RRTYPE_DNSKEY);
	const bool refetch_key = has_ta && (!qry->zone_cut.key || !knot_dname_is_equal(ta_name, qry->zone_cut.key->owner));
	if (want_secured && refetch_key && !is_dnskey_subreq) {
		struct kr_query *next = zone_cut_subreq(rplan, qry, ta_name, KNOT_RRTYPE_DNSKEY);
		if (!next) {
			return KR_STATE_FAIL;
		}
		return KR_STATE_DONE;
	}

	return KR_STATE_PRODUCE;
}

/** @internal Check current zone cut status and credibility, spawn subrequests if needed. */
static int zone_cut_check(struct kr_request *request, struct kr_query *qry, knot_pkt_t *packet)
{
	map_t *trust_anchors = &request->ctx->trust_anchors;
	map_t *negative_anchors = &request->ctx->negative_anchors;

	/* Stub mode, just forward and do not solve cut. */
	if (qry->flags & QUERY_STUB) {
		return KR_STATE_PRODUCE;
	}

	/* The query wasn't resolved from cache,
	 * now it's the time to look up closest zone cut from cache. */
	if (qry->flags & QUERY_AWAIT_CUT) {
		/* Want DNSSEC if it's posible to secure this name (e.g. is covered by any TA) */
		if (!kr_ta_covers(negative_anchors, qry->zone_cut.name) &&
		    kr_ta_covers(trust_anchors, qry->zone_cut.name)) {
			qry->flags |= QUERY_DNSSEC_WANT;
		} else {
			qry->flags &= ~QUERY_DNSSEC_WANT;
		}
		int ret = ns_fetch_cut(qry, request, packet);
		if (ret != 0) {
			/* No cached cut found, start from SBELT and issue priming query. */
			if (ret == kr_error(ENOENT)) {
				ret = kr_zonecut_set_sbelt(request->ctx, &qry->zone_cut);
				if (ret != 0) {
					return KR_STATE_FAIL;
				}
				DEBUG_MSG(qry, "=> using root hints\n");
				qry->flags &= ~QUERY_AWAIT_CUT;
				return KR_STATE_DONE;
			} else {
				return KR_STATE_FAIL;
			}
		}
		/* Update minimized QNAME if zone cut changed */
		if (qry->zone_cut.name[0] != '\0' && !(qry->flags & QUERY_NO_MINIMIZE)) {
			if (kr_make_query(qry, packet) != 0) {
				return KR_STATE_FAIL;
			}
		}
		qry->flags &= ~QUERY_AWAIT_CUT;
	}

	/* Check trust chain */
	return trust_chain_check(request, qry);
}

int kr_resolve_produce(struct kr_request *request, struct sockaddr **dst, int *type, knot_pkt_t *packet)
{
	struct kr_rplan *rplan = &request->rplan;
	unsigned ns_election_iter = 0;

	/* No query left for resolution */
	if (kr_rplan_empty(rplan)) {
		return KR_STATE_FAIL;
	}
	/* If we have deferred answers, resume them. */
	struct kr_query *qry = array_tail(rplan->pending);
	if (qry->deferred != NULL) {
		/* @todo: Refactoring validator, check trust chain before resuming. */
		switch(trust_chain_check(request, qry)) {
		case KR_STATE_FAIL: return KR_STATE_FAIL;
		case KR_STATE_DONE: return KR_STATE_PRODUCE;
		default: break;
		}
		DEBUG_MSG(qry, "=> resuming yielded answer\n");
		struct kr_layer_pickle *pickle = qry->deferred;
		request->state = KR_STATE_YIELD;
		RESUME_LAYERS(layer_id(request, pickle->api), request, qry, consume, pickle->pkt);
		qry->deferred = pickle->next;
	} else {
		/* Caller is interested in always tracking a zone cut, even if the answer is cached
		 * this is normally not required, and incurrs another cache lookups for cached answer. */
		if (qry->flags & QUERY_ALWAYS_CUT) {
			switch(zone_cut_check(request, qry, packet)) {
			case KR_STATE_FAIL: return KR_STATE_FAIL;
			case KR_STATE_DONE: return KR_STATE_PRODUCE;
			default: break;
			}
		}
		/* Resolve current query and produce dependent or finish */
		request->state = KR_STATE_PRODUCE;
		ITERATE_LAYERS(request, qry, produce, packet);
		if (request->state != KR_STATE_FAIL && knot_wire_get_qr(packet->wire)) {
			/* Produced an answer, consume it. */
			qry->secret = 0;
			request->state = KR_STATE_CONSUME;
			ITERATE_LAYERS(request, qry, consume, packet);
		}
	}
	switch(request->state) {
	case KR_STATE_FAIL: return request->state;
	case KR_STATE_CONSUME: break;
	case KR_STATE_DONE:
	default: /* Current query is done */
		if (qry->flags & QUERY_RESOLVED && request->state != KR_STATE_YIELD) {
			kr_rplan_pop(rplan, qry);
		}
		ITERATE_LAYERS(request, qry, reset);
		return kr_rplan_empty(rplan) ? KR_STATE_DONE : KR_STATE_PRODUCE;
	}
	

	/* This query has RD=0 or is ANY, stop here. */
	if (qry->stype == KNOT_RRTYPE_ANY || !knot_wire_get_rd(request->answer->wire)) {
		DEBUG_MSG(qry, "=> qtype is ANY or RD=0, bail out\n");
		return KR_STATE_FAIL;
	}

	/* Update zone cut, spawn new subrequests. */
	if (!(qry->flags & QUERY_STUB)) {
		int state = zone_cut_check(request, qry, packet);
		switch(state) {
		case KR_STATE_FAIL: return KR_STATE_FAIL;
		case KR_STATE_DONE: return KR_STATE_PRODUCE;
		default: break;
		}
	}

ns_election:

	/* If the query has got REFUSED & SERVFAIL, retry with current src up to KR_QUERY_NSRETRY_LIMIT.
	 * If the query has already selected a NS and is waiting for IPv4/IPv6 record,
	 * elect best address only, otherwise elect a completely new NS.
	 */
	if(++ns_election_iter >= KR_ITER_LIMIT) {
		DEBUG_MSG(qry, "=> couldn't converge NS selection, bail out\n");
		return KR_STATE_FAIL;
	}

	const bool retry = (qry->flags & (QUERY_TCP|QUERY_STUB|QUERY_BADCOOKIE_AGAIN));
	if (qry->flags & (QUERY_AWAIT_IPV4|QUERY_AWAIT_IPV6)) {
		kr_nsrep_elect_addr(qry, request->ctx);
	} else if (!qry->ns.name || !retry) { /* Keep NS when requerying/stub/badcookie. */
		/* Root DNSKEY must be fetched from the hints to avoid chicken and egg problem. */
		if (qry->sname[0] == '\0' && qry->stype == KNOT_RRTYPE_DNSKEY) {
			kr_zonecut_set_sbelt(request->ctx, &qry->zone_cut);
			qry->flags |= QUERY_NO_THROTTLE; /* Pick even bad SBELT servers */
		}
		kr_nsrep_elect(qry, request->ctx);
		if (qry->ns.score > KR_NS_MAX_SCORE) {
			DEBUG_MSG(qry, "=> no valid NS left\n");
			ITERATE_LAYERS(request, qry, reset);
			kr_rplan_pop(rplan, qry);
			return KR_STATE_PRODUCE;
		}
	}

	/* Resolve address records */
	if (qry->ns.addr[0].ip.sa_family == AF_UNSPEC) {
		int ret = ns_resolve_addr(qry, request);
		if (ret != 0) {
			qry->flags &= ~(QUERY_AWAIT_IPV6|QUERY_AWAIT_IPV4|QUERY_TCP);
			goto ns_election; /* Must try different NS */
		}
		ITERATE_LAYERS(request, qry, reset);
		return KR_STATE_PRODUCE;
	}

	/* Randomize query case (if not in safemode) */
	qry->secret = (qry->flags & QUERY_SAFEMODE) ? 0 : kr_rand_uint(UINT32_MAX);
	knot_dname_t *qname_raw = (knot_dname_t *)knot_pkt_qname(packet);
	randomized_qname_case(qname_raw, qry->secret);

	/*
	 * Additional query is going to be finalised when calling
	 * kr_resolve_checkout().
	 */

	gettimeofday(&qry->timestamp, NULL);
	*dst = &qry->ns.addr[0].ip;
	*type = (qry->flags & QUERY_TCP) ? SOCK_STREAM : SOCK_DGRAM;
	return request->state;
}

#if defined(ENABLE_COOKIES)
/** Update DNS cookie data in packet. */
static bool outbound_request_update_cookies(struct kr_request *req,
                                            const struct sockaddr *src,
                                            const struct sockaddr *dst)
{
	assert(req);

	/* RFC7873 4.1 strongly requires server address. */
	if (!dst) {
		return false;
	}

	struct kr_cookie_settings *clnt_sett = &req->ctx->cookie_ctx.clnt;

	/* Cookies disabled or packet has no EDNS section. */
	if (!clnt_sett->enabled) {
		return true;
	}

	/*
	 * RFC7873 4.1 recommends using also the client address. The matter is
	 * also discussed in section 6.
	 */

	kr_request_put_cookie(&clnt_sett->current, req->ctx->cache_cookie,
	                      src, dst, req);

	return true;
}
#endif /* defined(ENABLE_COOKIES) */

int kr_resolve_checkout(struct kr_request *request, struct sockaddr *src,
                        struct sockaddr *dst, int type, knot_pkt_t *packet)
{
	/* @todo: Update documentation if this function becomes approved. */

	struct kr_rplan *rplan = &request->rplan;

	if (knot_wire_get_qr(packet->wire) != 0) {
		return kr_ok();
	}

	/* No query left for resolution */
	if (kr_rplan_empty(rplan)) {
		return kr_error(EINVAL);
	}
	struct kr_query *qry = array_tail(rplan->pending);

#if defined(ENABLE_COOKIES)
	/* Update DNS cookies in request. */
	if (type == SOCK_DGRAM) { /* @todo: Add cookies also over TCP? */
		/*
		 * The actual server IP address is needed before generating the
		 * actual cookie. If we don't know the server address then we
		 * also don't know the actual cookie size.
		 */
		if (!outbound_request_update_cookies(request, src, dst)) {
			return kr_error(EINVAL);
		}
	}
#endif /* defined(ENABLE_COOKIES) */

	int ret = query_finalize(request, qry, packet);
	if (ret != 0) {
		return kr_error(EINVAL);
	}

	WITH_DEBUG {
	char qname_str[KNOT_DNAME_MAXLEN], zonecut_str[KNOT_DNAME_MAXLEN], ns_str[INET6_ADDRSTRLEN], type_str[16];
	knot_dname_to_str(qname_str, knot_pkt_qname(packet), sizeof(qname_str));
	knot_dname_to_str(zonecut_str, qry->zone_cut.name, sizeof(zonecut_str));
	knot_rrtype_to_string(knot_pkt_qtype(packet), type_str, sizeof(type_str));
	for (size_t i = 0; i < KR_NSREP_MAXADDR; ++i) {
		struct sockaddr *addr = &qry->ns.addr[i].ip;
		if (addr->sa_family == AF_UNSPEC) {
			break;
		}
		if (!kr_inaddr_equal(dst, addr)) {
			continue;
		}
		inet_ntop(addr->sa_family, kr_nsrep_inaddr(qry->ns.addr[i]), ns_str, sizeof(ns_str));
		DEBUG_MSG(qry, "=> querying: '%s' score: %u zone cut: '%s' m12n: '%s' type: '%s' proto: '%s'\n",
			ns_str, qry->ns.score, zonecut_str, qname_str, type_str, (qry->flags & QUERY_TCP) ? "tcp" : "udp");
		break;
	}}

	return kr_ok();
}

int kr_resolve_finish(struct kr_request *request, int state)
{
#ifndef NDEBUG
	struct kr_rplan *rplan = &request->rplan;
#endif
	/* Finalize answer */
	if (answer_finalize(request, state) != 0) {
		state = KR_STATE_FAIL;
	}
	/* Error during procesing, internal failure */
	if (state != KR_STATE_DONE) {
		knot_pkt_t *answer = request->answer;
		if (knot_wire_get_rcode(answer->wire) == KNOT_RCODE_NOERROR) {
			knot_wire_set_rcode(answer->wire, KNOT_RCODE_SERVFAIL);
		}
	}

	request->state = state;
	ITERATE_LAYERS(request, NULL, finish);
	DEBUG_MSG(NULL, "finished: %d, queries: %zu, mempool: %zu B\n",
	          request->state, rplan->resolved.len, (size_t) mp_total_size(request->pool.ctx));
	return KR_STATE_DONE;
}

struct kr_rplan *kr_resolve_plan(struct kr_request *request)
{
	if (request) {
		return &request->rplan;
	}
	return NULL;
}

knot_mm_t *kr_resolve_pool(struct kr_request *request)
{
	if (request) {
		return &request->pool;
	}
	return NULL;
}

#undef DEBUG_MSG
<|MERGE_RESOLUTION|>--- conflicted
+++ resolved
@@ -435,12 +435,8 @@
 
 	/* Expect first query */
 	kr_rplan_init(&request->rplan, request, &request->pool);
-<<<<<<< HEAD
 	request->ecs = NULL;
-	return KNOT_STATE_CONSUME;
-=======
 	return KR_STATE_CONSUME;
->>>>>>> 5accc41b
 }
 
 static int resolve_query(struct kr_request *request, const knot_pkt_t *packet)
