--- conflicted
+++ resolved
@@ -874,14 +874,8 @@
 
 static bool resolution_time_exceeded(struct kr_query *qry, uint64_t now)
 {
-<<<<<<< HEAD
 	if (qry->deadline_mono < now) {
-		WITH_VERBOSE {
-=======
-	uint64_t resolving_time = now - qry->creation_time_mono;
-	if (resolving_time > KR_RESOLVE_TIME_LIMIT) {
 		WITH_VERBOSE(qry) {
->>>>>>> ed532c7a
 			VERBOSE_MSG(qry, "query resolution time limit exceeded\n");
 		}
 		return true;
@@ -1551,12 +1545,8 @@
 	if (ret != 0) {
 		return kr_error(EINVAL);
 	}
-<<<<<<< HEAD
-	WITH_VERBOSE {
-=======
 
 	WITH_VERBOSE(qry) {
->>>>>>> ed532c7a
 	char qname_str[KNOT_DNAME_MAXLEN], zonecut_str[KNOT_DNAME_MAXLEN], ns_str[INET6_ADDRSTRLEN], type_str[16];
 	knot_dname_to_str(qname_str, knot_pkt_qname(packet), sizeof(qname_str));
 	knot_dname_to_str(zonecut_str, qry->zone_cut.name, sizeof(zonecut_str));
