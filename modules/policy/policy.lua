local kres = require('kres')
local ffi = require('ffi')

local todname = kres.str2dname -- not available during module load otherwise

-- Counter of unique rules
local nextid = 0
local function getruleid()
	local newid = nextid
	nextid = nextid + 1
	return newid
end

-- Support for client sockets from inside policy actions
local socket_client = function () return error("missing luasocket, can't create socket client") end
local has_socket, socket = pcall(require, 'socket')
if has_socket then
	socket_client = function (host, port)
		local s, err, status
		if host:find(':') then
			s, err = socket.udp6()
		else
			s, err = socket.udp()
		end
		if not s then
			return nil, err
		end
		status, err = s:setpeername(host, port)
		if not status then
			return nil, err
		end
		return s
	end
end

local function addr_split_port(target, default_port)
	assert(default_port)
	assert(type(default_port) == 'number')
	local addr, port = target:match '([^@]*)@?(.*)'
	local nport
	if port ~= "" then
		nport = tonumber(port)
		if not nport or nport < 1 or nport > 65535 then
			error('port "'.. port  ..'" is not valid')
		end
	end
	return addr, nport or default_port
end

-- String address@port -> sockaddr.
local function addr2sock(target, default_port)
	local addr, port = addr_split_port(target, default_port)
	local sock = ffi.gc(ffi.C.kr_straddr_socket(addr, port), ffi.C.free);
	if sock == nil then
		error("target '"..target..'" is not a valid IP address')
	end
	return sock
end

-- Mirror request elsewhere, and continue solving
local function mirror(target)
	local addr, port = addr_split_port(target, 53)
	local sink, err = socket_client(addr, port)
	if not sink then panic('MIRROR target %s is not a valid: %s', target, err) end
	return function(state, req)
		if state == kres.FAIL then return state end
		local query = req.qsource.packet
		if query ~= nil then
			sink:send(ffi.string(query.wire, query.size))
		end
		return -- Chain action to next
	end
end

-- Override the list of nameservers (forwarders)
local function set_nslist(qry, list)
	for i, ns in ipairs(list) do
		assert(ffi.C.kr_nsrep_set(qry, i - 1, ns) == 0);
	end
	-- If less than maximum NSs, insert guard to terminate the list
	if #list < 4 then
		assert(ffi.C.kr_nsrep_set(qry, #list, nil) == 0);
	end
end

-- Forward request, and solve as stub query
local function stub(target)
	local list = {}
	if type(target) == 'table' then
		for _, v in pairs(target) do
			table.insert(list, addr2sock(v, 53))
			assert(#list <= 4, 'at most 4 STUB targets are supported')
		end
	else
		table.insert(list, addr2sock(target, 53))
	end
	return function(state, req)
		local qry = req:current()
		-- Switch mode to stub resolver, do not track origin zone cut since it's not real authority NS
		qry.flags.STUB = true
		qry.flags.ALWAYS_CUT = false
		set_nslist(qry, list)
		return state
	end
end

-- Forward request and all subrequests to upstream; validate answers
local function forward(target)
	local list = {}
	if type(target) == 'table' then
		for _, v in pairs(target) do
			table.insert(list, addr2sock(v, 53))
			assert(#list <= 4, 'at most 4 FORWARD targets are supported')
		end
	else
		table.insert(list, addr2sock(target, 53))
	end
	return function(state, req)
		local qry = req:current()
		req.options.FORWARD = true
		req.options.NO_MINIMIZE = true
		qry.flags.FORWARD = true
		qry.flags.ALWAYS_CUT = false
		qry.flags.NO_MINIMIZE = true
		qry.flags.AWAIT_CUT = true
		set_nslist(qry, list)
		return state
	end
end

<<<<<<< HEAD
-- Forward request and all subrequests to upstream over TCP; validate answers
local function tls_forward(target)
	local sockaddr_list = {}
	local addr_list = {}
	local ca_files = {}
	local hostnames = {}
	local pins = {}
	if type(target) ~= 'table' then
		assert(false, 'wrong TLS_FORWARD target')
	end
	for _, upstream_list_entry in pairs(target) do
		local upstream_addr = upstream_list_entry[1]
		if type(upstream_addr) ~= 'string' then
			assert(false, 'bad IP address in TLS_FORWARD target')
		end
		table.insert(sockaddr_list, addr2sock(upstream_addr, 853))
		table.insert(addr_list, upstream_addr)
		local ca_file = upstream_list_entry['ca_file']
		if ca_file ~= nil then
			local hostname = upstream_list_entry['hostname']
			if hostname == nil then
				assert(false, 'hostname(s) is absent in TLS_FORWARD target')
			end
			local ca_files_local = {}
			if type(ca_file) == 'table' then
				for _, v in pairs(ca_file) do
					table.insert(ca_files_local, v)
				end
			else
				table.insert(ca_files_local, ca_file)
			end
			local hostnames_local = {}
			if type(hostname) == 'table' then
				for _, v in pairs(hostname) do
					table.insert(hostnames_local, v)
				end
			else
				table.insert(hostnames_local, hostname)
			end
			if next(ca_files_local) then
				ca_files[upstream_addr] = ca_files_local
			end
			if next(hostnames_local) then
				hostnames[upstream_addr] = hostnames_local
			end
		end
		local pin = upstream_list_entry['pin']
		local pins_local = {}
		if pin ~= nil then
			if type(pin) == 'table' then
				for _, v in pairs(pin) do
					table.insert(pins_local, v)
				end
			else
				table.insert(pins_local, pin)
			end
		end
		if next(pins_local) then
			pins[upstream_addr] = pins_local
		end
	end

	-- Update the global table of authentication data.
	for _, v in pairs(addr_list) do
		if (pins[v] == nil and ca_files[v] == nil) then
			net.tls_client(v)
		elseif (pins[v] ~= nil and ca_files[v] == nil) then
			net.tls_client(v, pins[v])
		elseif (pins[v] == nil and ca_files[v] ~= nil) then
			net.tls_client(v, ca_files[v], hostnames[v])
		else
			net.tls_client(v, pins[v], ca_files[v], hostnames[v])
=======
-- object must be non-empty string or non-empty table of non-empty strings
local function is_nonempty_string_or_table(object)
	if type(object) == 'string' then
		return #object ~= 0
	elseif type(object) ~= 'table' or not next(object) then
		return false
	end
	for _, val in pairs(object) do
		if type(val) ~= 'string' or #val == 0 then
			return false
		end
	end
	return true
end

local function insert_from_string_or_table(source, destination)
	if type(source) == 'table' then
		for _, v in pairs(source) do
			table.insert(destination, v)
		end
	else
		table.insert(destination, source)
	end
end

-- Check for allowed authentication types and return type for the current target
local function tls_forward_target_authtype(idx, target)
	if (target.pin_sha256 and not (target.ca_file or target.hostname or target.insecure)) then
		if not is_nonempty_string_or_table(target.pin_sha256) then
			error('TLS_FORWARD target authentication is invalid at position '
			      .. idx .. '; pin_sha256 must be string or list of strings')
		end
		return 'pin_sha256'
	elseif (target.insecure and not (target.ca_file or target.hostname or target.pin_sha256)) then
		return 'insecure'
	elseif (target.ca_file and target.hostname and not (target.insecure or target.pin_sha256)) then
		if not (is_nonempty_string_or_table(target.hostname)
			and is_nonempty_string_or_table(target.ca_file)) then
			error('TLS_FORWARD target authentication is invalid at position '
			      .. idx .. '; hostname and ca_file must be string or list of strings')
		end
		return 'cert'
	else
		error('TLS_FORWARD authentication options at position ' .. idx
		      .. ' are invalid; specify one of: pin_sha256 / hostname+ca_file / insecure')
	end
end

local function tls_forward_target_check_syntax(idx, list_entry)
	if type(list_entry) ~= 'table' then
		error('TLS_FORWARD target must be a non-empty table (found '
		      .. type(list_entry) .. ' at position ' .. idx .. ')')
	end
	if type(list_entry[1]) ~= 'string' then
		error('TLS_FORWARD target must start with an IP address (found '
		      .. type(list_entry[1]) .. ' at the beginning of target position ' .. idx .. ')')
	end
end

-- Forward request and all subrequests to upstream over TLS; validate answers
local function tls_forward(target)
	local sockaddr_c_list = {}
	local sockaddr_config = {}  -- items: { string_addr=<addr string>, auth_type=<auth type> }
	local ca_files = {}
	local hostnames = {}
	local pins = {}
	if type(target) ~= 'table' or #target < 1 then
		error('TLS_FORWARD argument must be a non-empty table')
	end
	for idx, upstream_list_entry in pairs(target) do
		tls_forward_target_check_syntax(idx, upstream_list_entry)
		local auth_type = tls_forward_target_authtype(idx, upstream_list_entry)
		local string_addr = upstream_list_entry[1]
		local sockaddr_c = addr2sock(string_addr, 853)
		local sockaddr_lua = ffi.string(sockaddr_c, ffi.C.kr_inaddr_len(sockaddr_c))
		if sockaddr_config[sockaddr_lua] then
			error('TLS_FORWARD configuration cannot declare two configs for IP address ' .. string_addr)
		end
		table.insert(sockaddr_c_list, sockaddr_c)
		sockaddr_config[sockaddr_lua] = {string_addr=string_addr, auth_type=auth_type}
		if auth_type == 'cert' then
			ca_files[sockaddr_lua] = {}
			hostnames[sockaddr_lua] = {}
			insert_from_string_or_table(upstream_list_entry.ca_file, ca_files[sockaddr_lua])
			insert_from_string_or_table(upstream_list_entry.hostname, hostnames[sockaddr_lua])
		elseif auth_type == 'pin_sha256' then
			pins[sockaddr_lua] = {}
			insert_from_string_or_table(upstream_list_entry.pin_sha256, pins[sockaddr_lua])
		elseif auth_type ~= 'insecure' then
			-- insecure does nothing, user does not want authentication
			assert(false, 'unsupported auth_type')
		end
	end

	-- Update the global table of authentication data only if all checks above passed
	for sockaddr_lua, config in pairs(sockaddr_config) do
		assert(#config.string_addr > 0)
		if config.auth_type == 'insecure' then
			net.tls_client(config.string_addr)
		elseif config.auth_type == 'pin_sha256' then
			assert(#pins[sockaddr_lua] > 0)
			net.tls_client(config.string_addr, pins[sockaddr_lua])
		elseif config.auth_type == 'cert' then
			assert(#ca_files[sockaddr_lua] > 0)
			assert(#hostnames[sockaddr_lua] > 0)
			net.tls_client(config.string_addr, ca_files[sockaddr_lua], hostnames[sockaddr_lua])
		else
			assert(false, 'unsupported auth_type')
>>>>>>> ed532c7a
		end
	end

	return function(state, req)
		local qry = req:current()
		req.options.FORWARD = true
		req.options.NO_MINIMIZE = true
		qry.flags.FORWARD = true
		qry.flags.ALWAYS_CUT = false
		qry.flags.NO_MINIMIZE = true
		qry.flags.AWAIT_CUT = true
		req.options.TCP = true
		qry.flags.TCP = true
<<<<<<< HEAD
		set_nslist(qry, sockaddr_list)
=======
		set_nslist(qry, sockaddr_c_list)
>>>>>>> ed532c7a
		return state
	end
end

-- Rewrite records in packet
local function reroute(tbl, names)
	-- Import renumbering rules
	local ren = require('renumber')
	local prefixes = {}
	for from, to in pairs(tbl) do
		table.insert(prefixes, names and ren.name(from, to) or ren.prefix(from, to))
	end
	-- Return rule closure
	return ren.rule(prefixes)
end

-- Set and clear some query flags
local function flags(opts_set, opts_clear)
	return function(_, req)
		local qry = req:current()
		ffi.C.kr_qflags_set  (qry.flags, kres.mk_qflags(opts_set   or {}))
		ffi.C.kr_qflags_clear(qry.flags, kres.mk_qflags(opts_clear or {}))
		return nil -- chain rule
	end
end

local function mkauth_soa(answer, dname, mname)
	if mname == nil then
		mname = dname
	end
	return answer:put(dname, 900, answer:qclass(), kres.type.SOA,
		mname .. '\6nobody\7invalid\0\0\0\0\0\0\0\14\16\0\0\3\132\0\9\58\128\0\0\3\132')
end

local dname_localhost = todname('localhost.')

-- Rule for localhost. zone; see RFC6303, sec. 3
local function localhost(_, req)
	local qry = req:current()
	local answer = req.answer
	ffi.C.kr_pkt_make_auth_header(answer)

	local is_exact = ffi.C.knot_dname_is_equal(qry.sname, dname_localhost)

	answer:rcode(kres.rcode.NOERROR)
	answer:begin(kres.section.ANSWER)
	if qry.stype == kres.type.AAAA then
		answer:put(qry.sname, 900, answer:qclass(), kres.type.AAAA,
			'\0\0\0\0\0\0\0\0\0\0\0\0\0\0\0\1')
	elseif qry.stype == kres.type.A then
		answer:put(qry.sname, 900, answer:qclass(), kres.type.A, '\127\0\0\1')
	elseif is_exact and qry.stype == kres.type.SOA then
		mkauth_soa(answer, dname_localhost)
	elseif is_exact and qry.stype == kres.type.NS then
		answer:put(dname_localhost, 900, answer:qclass(), kres.type.NS, dname_localhost)
	else
		answer:begin(kres.section.AUTHORITY)
		mkauth_soa(answer, dname_localhost)
	end
	return kres.DONE
end

local dname_rev4_localhost = todname('1.0.0.127.in-addr.arpa');
local dname_rev4_localhost_apex = todname('127.in-addr.arpa');

-- Rule for reverse localhost.
-- Answer with locally served minimal 127.in-addr.arpa domain, only having
-- a PTR record in 1.0.0.127.in-addr.arpa, and with 1.0...0.ip6.arpa. zone.
-- TODO: much of this would better be left to the hints module (or coordinated).
local function localhost_reversed(_, req)
	local qry = req:current()
	local answer = req.answer

	-- classify qry.sname:
	local is_exact   -- exact dname for localhost
	local is_apex    -- apex of a locally-served localhost zone
	local is_nonterm -- empty non-terminal name
	if ffi.C.knot_dname_is_sub(qry.sname, todname('ip6.arpa.')) then
		-- exact ::1 query (relying on the calling rule)
		is_exact = true
		is_apex = true
	else
		-- within 127.in-addr.arpa.
		local labels = ffi.C.knot_dname_labels(qry.sname, nil)
		if labels == 3 then
			is_exact = false
			is_apex = true
		elseif labels == 4+2 and ffi.C.knot_dname_is_equal(
					qry.sname, dname_rev4_localhost) then
			is_exact = true
		else
			is_exact = false
			is_apex = false
			is_nonterm = ffi.C.knot_dname_is_sub(dname_rev4_localhost, qry.sname)
		end
	end

	ffi.C.kr_pkt_make_auth_header(answer)
	answer:rcode(kres.rcode.NOERROR)
	answer:begin(kres.section.ANSWER)
	if is_exact and qry.stype == kres.type.PTR then
		answer:put(qry.sname, 900, answer:qclass(), kres.type.PTR, dname_localhost)
	elseif is_apex and qry.stype == kres.type.SOA then
		mkauth_soa(answer, dname_rev4_localhost_apex, dname_localhost)
	elseif is_apex and qry.stype == kres.type.NS then
		answer:put(dname_rev4_localhost_apex, 900, answer:qclass(), kres.type.NS,
			dname_localhost)
	else
		if not is_nonterm then
			answer:rcode(kres.rcode.NXDOMAIN)
		end
		answer:begin(kres.section.AUTHORITY)
		mkauth_soa(answer, dname_rev4_localhost_apex, dname_localhost)
	end
	return kres.DONE
end

local policy = {
	-- Policies
	PASS = 1, DENY = 2, DROP = 3, TC = 4, QTRACE = 5,
	FORWARD = forward, TLS_FORWARD = tls_forward,
	STUB = stub, REROUTE = reroute, MIRROR = mirror, FLAGS = flags,
	-- Special values
	ANY = 0,
}

-- All requests
function policy.all(action)
	return function(_, _) return action end
end

-- Requests which QNAME matches given zone list (i.e. suffix match)
function policy.suffix(action, zone_list)
	local AC = require('ahocorasick')
	local tree = AC.create(zone_list)
	return function(_, query)
		local match = AC.match(tree, query:name(), false)
		if match ~= nil then
			return action
		end
		return nil
	end
end

-- Check for common suffix first, then suffix match (specialized version of suffix match)
function policy.suffix_common(action, suffix_list, common_suffix)
	local common_len = string.len(common_suffix)
	local suffix_count = #suffix_list
	return function(_, query)
		-- Preliminary check
		local qname = query:name()
		if not string.find(qname, common_suffix, -common_len, true) then
			return nil
		end
		-- String match
		for i = 1, suffix_count do
			local zone = suffix_list[i]
			if string.find(qname, zone, -string.len(zone), true) then
				return action
			end
		end
		return nil
	end
end

-- Filter QNAME pattern
function policy.pattern(action, pattern)
	return function(_, query)
		if string.find(query:name(), pattern) then
			return action
		end
		return nil
	end
end

local function rpz_parse(action, path)
	local rules = {}
	local action_map = {
		-- RPZ Policy Actions
		['\0'] = action,
		['\1*\0'] = action, -- deviates from RPZ spec
		['\012rpz-passthru\0'] = policy.PASS, -- the grammar...
		['\008rpz-drop\0'] = policy.DROP,
		['\012rpz-tcp-only\0'] = policy.TC,
		-- Policy triggers @NYI@
	}
	local parser = require('zonefile').new()
	if not parser:open(path) then error(string.format('failed to parse "%s"', path)) end
	while parser:parse() do
		local name = ffi.string(parser.r_owner, parser.r_owner_length)
		local name_action = ffi.string(parser.r_data, parser.r_data_length)
		rules[name] = action_map[name_action]
		-- Warn when NYI
		if #name > 1 and not action_map[name_action] then
			print(string.format('[ rpz ] %s:%d: unsupported policy action', path, tonumber(parser.line_counter)))
		end
	end
	return rules
end

-- Create RPZ from zone file
local function rpz_zonefile(action, path)
	local rules = rpz_parse(action, path)
	collectgarbage()
	return function(_, query)
		local label = query:name()
		local rule = rules[label]
		while rule == nil and string.len(label) > 0 do
			label = string.sub(label, string.byte(label) + 2)
			rule = rules['\1*'..label]
		end
		return rule
	end
end

-- RPZ policy set
function policy.rpz(action, path)
	return rpz_zonefile(action, path)
end

-- Evaluate packet in given rules to determine policy action
function policy.evaluate(rules, req, query, state)
	for i = 1, #rules do
		local rule = rules[i]
		if not rule.suspended then
			local action = rule.cb(req, query)
			if action ~= nil then
				rule.count = rule.count + 1
				local next_state = policy.enforce(state, req, action)
				if next_state then    -- Not a chain rule,
					return next_state -- stop on first match
				end
			end
		end
	end
	return
end

-- Enforce policy action
function policy.enforce(state, req, action)
	if action == policy.DENY then
		-- Write authority information
		local answer = req.answer
		ffi.C.kr_pkt_make_auth_header(answer)
		answer:rcode(kres.rcode.NXDOMAIN)
		answer:begin(kres.section.AUTHORITY)
		mkauth_soa(answer, '\7blocked\0')
		return kres.DONE
	elseif action == policy.DROP then
		return kres.FAIL
	elseif action == policy.TC then
		local answer = req.answer
		if answer.max_size ~= 65535 then
			answer:tc(1) -- ^ Only UDP queries
			return kres.DONE
		end
	elseif action == policy.QTRACE then
		local qry = req:current()
		req.options.TRACE = true
		qry.flags.TRACE = true
		return -- this allows to continue iterating over policy list
	elseif type(action) == 'function' then
		return action(state, req)
	end
	return state
end

-- Top-down policy list walk until we hit a match
-- the caller is responsible for reordering policy list
-- from most specific to least specific.
-- Some rules may be chained, in this case they are evaluated
-- as a dependency chain, e.g. r1,r2,r3 -> r3(r2(r1(state)))
policy.layer = {
	begin = function(state, req)
		req = kres.request_t(req)
		return policy.evaluate(policy.rules, req, req:current(), state) or
		       policy.evaluate(policy.special_names, req, req:current(), state) or
		       state
	end,
	finish = function(state, req)
		req = kres.request_t(req)
		return policy.evaluate(policy.postrules, req, req:current(), state) or state
	end
}

-- Add rule to policy list
function policy.add(rule, postrule)
	-- Compatibility with 1.0.0 API
	-- it will be dropped in 1.2.0
	if rule == policy then
		rule = postrule
		postrule = nil
	end
	-- End of compatibility shim
	local desc = {id=getruleid(), cb=rule, count=0}
	table.insert(postrule and policy.postrules or policy.rules, desc)
	return desc
end

-- Remove rule from a list
local function delrule(rules, id)
	for i, r in ipairs(rules) do
		if r.id == id then
			table.remove(rules, i)
			return true
		end
	end
	return false
end

-- Delete rule from policy list
function policy.del(id)
	if not delrule(policy.rules, id) then
		if not delrule(policy.postrules, id) then
			return false
		end
	end
	return true
end

-- Convert list of string names to domain names
function policy.todnames(names)
	for i, v in ipairs(names) do
		names[i] = kres.str2dname(v)
	end
	return names
end

-- RFC1918 Private, local, broadcast, test and special zones
-- Considerations: RFC6761, sec 6.1.
-- https://www.iana.org/assignments/locally-served-dns-zones
local private_zones = {
	-- RFC6303
	'10.in-addr.arpa.',
	'16.172.in-addr.arpa.',
	'17.172.in-addr.arpa.',
	'18.172.in-addr.arpa.',
	'19.172.in-addr.arpa.',
	'20.172.in-addr.arpa.',
	'21.172.in-addr.arpa.',
	'22.172.in-addr.arpa.',
	'23.172.in-addr.arpa.',
	'24.172.in-addr.arpa.',
	'25.172.in-addr.arpa.',
	'26.172.in-addr.arpa.',
	'27.172.in-addr.arpa.',
	'28.172.in-addr.arpa.',
	'29.172.in-addr.arpa.',
	'30.172.in-addr.arpa.',
	'31.172.in-addr.arpa.',
	'168.192.in-addr.arpa.',
	'0.in-addr.arpa.',
	'254.169.in-addr.arpa.',
	'2.0.192.in-addr.arpa.',
	'100.51.198.in-addr.arpa.',
	'113.0.203.in-addr.arpa.',
	'255.255.255.255.in-addr.arpa.',
	-- RFC7796
	'64.100.in-addr.arpa.',
	'65.100.in-addr.arpa.',
	'66.100.in-addr.arpa.',
	'67.100.in-addr.arpa.',
	'68.100.in-addr.arpa.',
	'69.100.in-addr.arpa.',
	'70.100.in-addr.arpa.',
	'71.100.in-addr.arpa.',
	'72.100.in-addr.arpa.',
	'73.100.in-addr.arpa.',
	'74.100.in-addr.arpa.',
	'75.100.in-addr.arpa.',
	'76.100.in-addr.arpa.',
	'77.100.in-addr.arpa.',
	'78.100.in-addr.arpa.',
	'79.100.in-addr.arpa.',
	'80.100.in-addr.arpa.',
	'81.100.in-addr.arpa.',
	'82.100.in-addr.arpa.',
	'83.100.in-addr.arpa.',
	'84.100.in-addr.arpa.',
	'85.100.in-addr.arpa.',
	'86.100.in-addr.arpa.',
	'87.100.in-addr.arpa.',
	'88.100.in-addr.arpa.',
	'89.100.in-addr.arpa.',
	'90.100.in-addr.arpa.',
	'91.100.in-addr.arpa.',
	'92.100.in-addr.arpa.',
	'93.100.in-addr.arpa.',
	'94.100.in-addr.arpa.',
	'95.100.in-addr.arpa.',
	'96.100.in-addr.arpa.',
	'97.100.in-addr.arpa.',
	'98.100.in-addr.arpa.',
	'99.100.in-addr.arpa.',
	'100.100.in-addr.arpa.',
	'101.100.in-addr.arpa.',
	'102.100.in-addr.arpa.',
	'103.100.in-addr.arpa.',
	'104.100.in-addr.arpa.',
	'105.100.in-addr.arpa.',
	'106.100.in-addr.arpa.',
	'107.100.in-addr.arpa.',
	'108.100.in-addr.arpa.',
	'109.100.in-addr.arpa.',
	'110.100.in-addr.arpa.',
	'111.100.in-addr.arpa.',
	'112.100.in-addr.arpa.',
	'113.100.in-addr.arpa.',
	'114.100.in-addr.arpa.',
	'115.100.in-addr.arpa.',
	'116.100.in-addr.arpa.',
	'117.100.in-addr.arpa.',
	'118.100.in-addr.arpa.',
	'119.100.in-addr.arpa.',
	'120.100.in-addr.arpa.',
	'121.100.in-addr.arpa.',
	'122.100.in-addr.arpa.',
	'123.100.in-addr.arpa.',
	'124.100.in-addr.arpa.',
	'125.100.in-addr.arpa.',
	'126.100.in-addr.arpa.',
	'127.100.in-addr.arpa.',

	-- RFC6303
	-- localhost_reversed handles ::1
	'0.0.0.0.0.0.0.0.0.0.0.0.0.0.0.0.0.0.0.0.0.0.0.0.0.0.0.0.0.0.0.0.ip6.arpa.',
	'd.f.ip6.arpa.',
	'8.e.f.ip6.arpa.',
	'9.e.f.ip6.arpa.',
	'a.e.f.ip6.arpa.',
	'b.e.f.ip6.arpa.',
	'8.b.d.0.1.0.0.2.ip6.arpa.',
}
policy.todnames(private_zones)

-- @var Default rules
policy.rules = {}
policy.postrules = {}
policy.special_names = {
	{
		cb=policy.suffix_common(policy.DENY, private_zones, todname('arpa.')),
		count=0
	},
	{
		cb=policy.suffix(policy.DENY, {
			todname('test.'),
			todname('invalid.'),
			todname('onion.'), -- RFC7686, 2.4
			}),
		count=0
	},
	{
		cb=policy.suffix(localhost, {dname_localhost}),
		count=0
	},
	{
		cb=policy.suffix_common(localhost_reversed, {
			todname('127.in-addr.arpa.'),
			todname('1.0.0.0.0.0.0.0.0.0.0.0.0.0.0.0.0.0.0.0.0.0.0.0.0.0.0.0.0.0.0.0.ip6.arpa.')},
			todname('arpa.')),
		count=0
	},
}

return policy<|MERGE_RESOLUTION|>--- conflicted
+++ resolved
@@ -128,80 +128,6 @@
 	end
 end
 
-<<<<<<< HEAD
--- Forward request and all subrequests to upstream over TCP; validate answers
-local function tls_forward(target)
-	local sockaddr_list = {}
-	local addr_list = {}
-	local ca_files = {}
-	local hostnames = {}
-	local pins = {}
-	if type(target) ~= 'table' then
-		assert(false, 'wrong TLS_FORWARD target')
-	end
-	for _, upstream_list_entry in pairs(target) do
-		local upstream_addr = upstream_list_entry[1]
-		if type(upstream_addr) ~= 'string' then
-			assert(false, 'bad IP address in TLS_FORWARD target')
-		end
-		table.insert(sockaddr_list, addr2sock(upstream_addr, 853))
-		table.insert(addr_list, upstream_addr)
-		local ca_file = upstream_list_entry['ca_file']
-		if ca_file ~= nil then
-			local hostname = upstream_list_entry['hostname']
-			if hostname == nil then
-				assert(false, 'hostname(s) is absent in TLS_FORWARD target')
-			end
-			local ca_files_local = {}
-			if type(ca_file) == 'table' then
-				for _, v in pairs(ca_file) do
-					table.insert(ca_files_local, v)
-				end
-			else
-				table.insert(ca_files_local, ca_file)
-			end
-			local hostnames_local = {}
-			if type(hostname) == 'table' then
-				for _, v in pairs(hostname) do
-					table.insert(hostnames_local, v)
-				end
-			else
-				table.insert(hostnames_local, hostname)
-			end
-			if next(ca_files_local) then
-				ca_files[upstream_addr] = ca_files_local
-			end
-			if next(hostnames_local) then
-				hostnames[upstream_addr] = hostnames_local
-			end
-		end
-		local pin = upstream_list_entry['pin']
-		local pins_local = {}
-		if pin ~= nil then
-			if type(pin) == 'table' then
-				for _, v in pairs(pin) do
-					table.insert(pins_local, v)
-				end
-			else
-				table.insert(pins_local, pin)
-			end
-		end
-		if next(pins_local) then
-			pins[upstream_addr] = pins_local
-		end
-	end
-
-	-- Update the global table of authentication data.
-	for _, v in pairs(addr_list) do
-		if (pins[v] == nil and ca_files[v] == nil) then
-			net.tls_client(v)
-		elseif (pins[v] ~= nil and ca_files[v] == nil) then
-			net.tls_client(v, pins[v])
-		elseif (pins[v] == nil and ca_files[v] ~= nil) then
-			net.tls_client(v, ca_files[v], hostnames[v])
-		else
-			net.tls_client(v, pins[v], ca_files[v], hostnames[v])
-=======
 -- object must be non-empty string or non-empty table of non-empty strings
 local function is_nonempty_string_or_table(object)
 	if type(object) == 'string' then
@@ -310,7 +236,6 @@
 			net.tls_client(config.string_addr, ca_files[sockaddr_lua], hostnames[sockaddr_lua])
 		else
 			assert(false, 'unsupported auth_type')
->>>>>>> ed532c7a
 		end
 	end
 
@@ -324,11 +249,7 @@
 		qry.flags.AWAIT_CUT = true
 		req.options.TCP = true
 		qry.flags.TCP = true
-<<<<<<< HEAD
-		set_nslist(qry, sockaddr_list)
-=======
 		set_nslist(qry, sockaddr_c_list)
->>>>>>> ed532c7a
 		return state
 	end
 end
