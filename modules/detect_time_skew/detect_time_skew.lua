--- conflicted
+++ resolved
@@ -3,8 +3,6 @@
 
 local mod = {}
 local event_id = nil
-
-local knot_rdata_pt = ffi.typeof('knot_rdata_t *');
 
 -- Resolve callback
 -- Check time validity of RRSIGs in priming query
@@ -28,11 +26,7 @@
 		if rr.type == kres.type.RRSIG then
 			for k = 0, rr.rrs.count - 1 do
 				seen_rrsigs = seen_rrsigs + 1
-<<<<<<< HEAD
-				local rdata = ffi.cast(knot_rdata_pt, rr:rdata(k));
-=======
 				local rdata = rr:rdata_pt(k)
->>>>>>> e069ff06
 				inception = ffi.C.kr_rrsig_sig_inception(rdata)
 				expiration = ffi.C.kr_rrsig_sig_expiration(rdata)
 				if now > expiration then
