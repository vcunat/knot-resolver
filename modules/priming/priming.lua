-- Module interface
local ffi = require('ffi')

local priming = {}
priming.retry_time = 10 * sec -- retry time when priming fail

-- internal state variables and functions
local internal = {}
internal.nsset = {}  -- set of resolved nameservers
internal.min_ttl = 0 -- minimal TTL of NS records
internal.to_resolve = 0 -- number of pending queries to A or AAAA
internal.prime = {} -- function triggering priming query
internal.event = nil -- stores event id

local knot_rdata_pt = ffi.typeof('knot_rdata_t *');

-- Copy hints from nsset table to resolver engine
-- These addresses replace root hints loaded by default from file.
-- They are stored outside cache and cache flush will not affect them.
local function publish_hints(nsset)
	local roothints = kres.context().root_hints
	-- reset zone cut and clear address list
	ffi.C.kr_zonecut_set(roothints, kres.str2dname("."))
<<<<<<< HEAD
	for dname, addresses in pairs(nsset) do
		for _, rdata_addr in pairs(addresses) do
			ffi.C.kr_zonecut_add(roothints, dname, ffi.cast(knot_rdata_pt, rdata_addr))
=======
	for dname, addrsets in pairs(nsset) do
		for i = 0, addrsets:rdcount() - 1 do
			ffi.C.kr_zonecut_add(roothints, dname, addrsets:rdata_pt(i))
>>>>>>> e069ff06
		end
	end
end

-- Count A and AAAA addresses in nsset
local function count_addresses(nsset)
	local count = 0
	for _, addrset in pairs(nsset) do
		count = count + addrset:rdcount()
	end
	return count
end

-- Callback for response from A or AAAA query for root nameservers
-- address is added to table internal.nsset.
-- When all response is processed internal.nsset is published in resolver engine
-- luacheck: no unused args
local function address_callback(pkt, req)
	pkt = kres.pkt_t(pkt)
	-- req = kres.request_t(req)
	if pkt:rcode() ~= kres.rcode.NOERROR then
		warn("[priming] cannot resolve address '%s', type: %d", kres.dname2str(pkt:qname()), pkt:qtype())
	else
		local section = pkt:rrsets(kres.section.ANSWER)
		for i = 1, #section do
<<<<<<< HEAD
			local rr = section[i]
			if rr.type == kres.type.A or rr.type == kres.type.AAAA then
				for k = 0, rr.rrs.count-1 do
					table.insert(internal.nsset[rr:owner()], rr:rdata(k))
=======
			local rrset_new = section[i]
			if rrset_new.type == kres.type.A or rrset_new.type == kres.type.AAAA then
				local owner = rrset_new:owner()
				local rrset_comb = internal.nsset[owner]
				if rrset_comb == nil then
					rrset_comb = kres.rrset(nil, rrset_new.type)
					internal.nsset[owner] = rrset_comb
>>>>>>> e069ff06
				end
				assert(ffi.istype(kres.rrset, rrset_new))
				rrset_comb:merge_rdata(rrset_new)
			end
		end
	end
	internal.to_resolve = internal.to_resolve - 1
	if internal.to_resolve == 0 then
		if count_addresses(internal.nsset) == 0 then
			warn("[priming] cannot resolve any root server address, next priming query in %d seconds", priming.retry_time / sec)
			internal.event = event.after(priming.retry_time, internal.prime)
		else
			publish_hints(internal.nsset)
			if verbose() then
				log("[priming] triggered priming query, next in %d seconds", internal.min_ttl)
			end
			internal.event = event.after(internal.min_ttl * sec, internal.prime)
		end
	end
end

-- Callback for priming query ('.' NS)
-- For every NS record creates two separate queries for A and AAAA.
-- These new queries should be resolved from cache.
-- luacheck: no unused args
local function priming_callback(pkt, req)
	pkt = kres.pkt_t(pkt)
	-- req = kres.request_t(req)
	if pkt:rcode() ~= kres.rcode.NOERROR then
		warn("[priming] cannot resolve '.' NS, next priming query in %d seconds", priming.retry_time / sec)
		internal.event = event.after(priming.retry_time, internal.prime)
		return nil
	end
	local section = pkt:rrsets(kres.section.ANSWER)
	for i = 1, #section do
		local rr = section[i]
		if rr.type == kres.type.NS then
			internal.min_ttl = math.min(internal.min_ttl, rr:ttl())
			internal.to_resolve = internal.to_resolve + 2 * rr.rrs.count
			for k = 0, rr.rrs.count-1 do
				local nsname_text = rr:tostring(k)
<<<<<<< HEAD
				local nsname_wire = rr:rdata(k) -- FIXME: something is wrong
				internal.nsset[nsname_wire] = {}
=======
>>>>>>> e069ff06
				resolve(nsname_text, kres.type.A, kres.class.IN, 0, address_callback)
				resolve(nsname_text, kres.type.AAAA, kres.class.IN, 0, address_callback)
			end
		end
	end
end

-- trigger priming query
function internal.prime()
	internal.min_ttl = math.max(1, cache.max_ttl()) -- sanity check for disabled cache
	internal.nsset = {}
	internal.to_resolve = 0
	resolve(".", kres.type.NS, kres.class.IN, 0, priming_callback)
end

function priming.init()
	if internal.event then
		error("Priming module is already loaded.")
	else
		internal.event = event.after(0 , internal.prime)
	end
end

function priming.deinit()
	if internal.event then
		event.cancel(internal.event)
		internal.event = nil
	end
end

return priming<|MERGE_RESOLUTION|>--- conflicted
+++ resolved
@@ -12,8 +12,6 @@
 internal.prime = {} -- function triggering priming query
 internal.event = nil -- stores event id
 
-local knot_rdata_pt = ffi.typeof('knot_rdata_t *');
-
 -- Copy hints from nsset table to resolver engine
 -- These addresses replace root hints loaded by default from file.
 -- They are stored outside cache and cache flush will not affect them.
@@ -21,15 +19,9 @@
 	local roothints = kres.context().root_hints
 	-- reset zone cut and clear address list
 	ffi.C.kr_zonecut_set(roothints, kres.str2dname("."))
-<<<<<<< HEAD
-	for dname, addresses in pairs(nsset) do
-		for _, rdata_addr in pairs(addresses) do
-			ffi.C.kr_zonecut_add(roothints, dname, ffi.cast(knot_rdata_pt, rdata_addr))
-=======
 	for dname, addrsets in pairs(nsset) do
 		for i = 0, addrsets:rdcount() - 1 do
 			ffi.C.kr_zonecut_add(roothints, dname, addrsets:rdata_pt(i))
->>>>>>> e069ff06
 		end
 	end
 end
@@ -55,12 +47,6 @@
 	else
 		local section = pkt:rrsets(kres.section.ANSWER)
 		for i = 1, #section do
-<<<<<<< HEAD
-			local rr = section[i]
-			if rr.type == kres.type.A or rr.type == kres.type.AAAA then
-				for k = 0, rr.rrs.count-1 do
-					table.insert(internal.nsset[rr:owner()], rr:rdata(k))
-=======
 			local rrset_new = section[i]
 			if rrset_new.type == kres.type.A or rrset_new.type == kres.type.AAAA then
 				local owner = rrset_new:owner()
@@ -68,7 +54,6 @@
 				if rrset_comb == nil then
 					rrset_comb = kres.rrset(nil, rrset_new.type)
 					internal.nsset[owner] = rrset_comb
->>>>>>> e069ff06
 				end
 				assert(ffi.istype(kres.rrset, rrset_new))
 				rrset_comb:merge_rdata(rrset_new)
@@ -110,11 +95,6 @@
 			internal.to_resolve = internal.to_resolve + 2 * rr.rrs.count
 			for k = 0, rr.rrs.count-1 do
 				local nsname_text = rr:tostring(k)
-<<<<<<< HEAD
-				local nsname_wire = rr:rdata(k) -- FIXME: something is wrong
-				internal.nsset[nsname_wire] = {}
-=======
->>>>>>> e069ff06
 				resolve(nsname_text, kres.type.A, kres.class.IN, 0, address_callback)
 				resolve(nsname_text, kres.type.AAAA, kres.class.IN, 0, address_callback)
 			end
