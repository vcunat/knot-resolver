# List of built-in modules
modules_TARGETS := hints \
                   stats

# DNS cookies
ifeq ($(ENABLE_COOKIES),yes)
modules_TARGETS += cookies
endif

ifeq ($(ENABLE_DNSTAP),yes)
modules_TARGETS += dnstap
endif

# Memcached
ifeq ($(HAS_libmemcached),yes)
<<<<<<< HEAD
#modules_TARGETS += kmemcached
=======
modules_TARGETS += memcached
>>>>>>> 28fb4a5e
endif
# Redis
ifeq ($(HAS_hiredis),yes)
#modules_TARGETS += redis
endif

# List of Lua modules
ifeq ($(HAS_lua),yes)
modules_TARGETS += etcd \
                   graphite \
                   policy \
                   view \
                   predict \
                   dns64 \
                   renumber \
                   http \
                   daf \
                   workarounds \
                   version \
                   ta_signal_query \
                   priming \
                   detect_time_skew \
                   detect_time_jump
endif

# Make C module
define make_c_module
$(1)-install: $(DESTDIR)$(MODULEDIR)
$(eval $(call make_module,$(1),modules/$(1)))
endef

# Make Lua module
define make_lua_module
$(eval $(call lua_target,$(1),modules/$(1)))
endef

# Lua target definition
define lua_target
$(1) := $(1) $$(addprefix $(2)/,$$($(1)_SOURCES))
$(1) : $$($(1)_DEPEND)
$(1)-clean:
ifeq ($$(strip $$($(1)_INSTALL)),)
$(1)-dist:
	$(INSTALL) -d $(DESTDIR)$(MODULEDIR)
else
$(1)-dist: $$($(1)_INSTALL)
	$(INSTALL) -d $(DESTDIR)$(MODULEDIR)/$(1)
	$(INSTALL) -m 0644 $$^ $(DESTDIR)$(MODULEDIR)/$(1)
endif
$(1)-install: $$(addprefix $(2)/,$$($(1)_SOURCES)) $(DESTDIR)$(MODULEDIR) $(1)-dist
	$(INSTALL) -m 0644 $$(addprefix $(2)/,$$($(1)_SOURCES)) $(DESTDIR)$(MODULEDIR)
.PHONY: $(1) $(1)-install $(1)-clean $(1)-dist
endef

# Make Go module
define make_go_module
$(eval $(call go_target,$(1),modules/$(1)))
endef

# Filter CGO flags
CGO_CFLAGS := $(filter-out -flto,$(BUILD_CFLAGS))

# Go target definition
define go_target 
$(1) := $(2)/$(1)$(LIBEXT)
$(2)/$(1)$(LIBEXT): $$($(1)_SOURCES) $$($(1)_DEPEND)
	@echo "  GO	$(2)"; CGO_CFLAGS="$(CGO_CFLAGS)" CGO_LDFLAGS="$$($(1)_LIBS) $(CFLAGS)" $(GO) build -buildmode=c-shared -o $$@ $$($(1)_SOURCES)
$(1)-clean:
	$(RM) -r $(2)/$(1).h $(2)/$(1)$(LIBEXT)
ifeq ($$(strip $$($(1)_INSTALL)),)
$(1)-dist:
	$(INSTALL) -d $(DESTDIR)$(MODULEDIR)
else
$(1)-dist: $$($(1)_INSTALL)
	$(INSTALL) -d $(DESTDIR)$(MODULEDIR)/$(1)
	$(INSTALL) -m 0644 $$^ $(DESTDIR)$(MODULEDIR)/$(1)
endif
$(1)-install: $(2)/$(1)$(LIBEXT) $(1)-dist $(DESTDIR)$(MODULEDIR)
	$(INSTALL) $(2)/$(1)$(LIBEXT) $(DESTDIR)$(MODULEDIR)
.PHONY: $(1)-clean $(1)-install $(1)-dist
endef

# Include modules
$(foreach module,$(modules_TARGETS),$(eval include modules/$(module)/$(module).mk))
$(eval modules = $(foreach module,$(modules_TARGETS),$$($(module))))

# Targets
modules: $(modules)
modules-clean: $(addsuffix -clean,$(modules_TARGETS))
modules-install: $(addsuffix -install,$(modules_TARGETS))

.PHONY: modules modules-clean modules-install<|MERGE_RESOLUTION|>--- conflicted
+++ resolved
@@ -13,11 +13,7 @@
 
 # Memcached
 ifeq ($(HAS_libmemcached),yes)
-<<<<<<< HEAD
-#modules_TARGETS += kmemcached
-=======
-modules_TARGETS += memcached
->>>>>>> 28fb4a5e
+#modules_TARGETS += memcached
 endif
 # Redis
 ifeq ($(HAS_hiredis),yes)
