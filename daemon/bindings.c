--- conflicted
+++ resolved
@@ -511,11 +511,7 @@
 		int r = tls_client_params_set(&net->tls_client_params,
 					      addr, port, NULL, NULL, NULL);
 		if (r != 0) {
-<<<<<<< HEAD
-			lua_pushstring(L, strerror(ENOMEM));
-=======
 			lua_pushstring(L, kr_strerror(r));
->>>>>>> ed532c7a
 			lua_error(L);
 		}
 
@@ -533,11 +529,7 @@
 			int r = tls_client_params_set(&net->tls_client_params,
 						      addr, port, NULL, NULL, pin);
 			if (r != 0) {
-<<<<<<< HEAD
-				lua_pushstring(L, strerror(ENOMEM));
-=======
 				lua_pushstring(L, kr_strerror(r));
->>>>>>> ed532c7a
 				lua_error(L);
 			}
 			lua_pop(L, 1);
@@ -563,11 +555,7 @@
 		int r = tls_client_params_set(&net->tls_client_params,
 					      addr, port, ca_file, NULL, NULL);
 		if (r != 0) {
-<<<<<<< HEAD
-			lua_pushstring(L, strerror(ENOMEM));
-=======
 			lua_pushstring(L, kr_strerror(r));
->>>>>>> ed532c7a
 			lua_error(L);
 		}
 		/* removes 'value'; keeps 'key' for next iteration */
@@ -581,11 +569,7 @@
 		int r = tls_client_params_set(&net->tls_client_params,
 					      addr, port, NULL, hostname, NULL);
 		if (r != 0) {
-<<<<<<< HEAD
-			lua_pushstring(L, strerror(ENOMEM));
-=======
 			lua_pushstring(L, kr_strerror(r));
->>>>>>> ed532c7a
 			lua_error(L);
 		}
 		/* removes 'value'; keeps 'key' for next iteration */
