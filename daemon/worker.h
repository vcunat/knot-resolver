/*  Copyright (C) 2014-2017 CZ.NIC, z.s.p.o. <knot-dns@labs.nic.cz>

    This program is free software: you can redistribute it and/or modify
    it under the terms of the GNU General Public License as published by
    the Free Software Foundation, either version 3 of the License, or
    (at your option) any later version.

    This program is distributed in the hope that it will be useful,
    but WITHOUT ANY WARRANTY; without even the implied warranty of
    MERCHANTABILITY or FITNESS FOR A PARTICULAR PURPOSE.  See the
    GNU General Public License for more details.

    You should have received a copy of the GNU General Public License
    along with this program.  If not, see <https://www.gnu.org/licenses/>.
 */

#pragma once

#include "daemon/engine.h"
#include "lib/generic/array.h"
#include "lib/generic/map.h"


/** Query resolution task (opaque). */
struct qr_task;
/** Worker state (opaque). */
struct worker_ctx;
/** Transport session (opaque). */
struct session;
<<<<<<< HEAD
/** Union of various libuv objects for freelist. */
/** Worker callback */
typedef void (*worker_cb_t)(struct worker_ctx *worker, struct kr_request *req, void *baton);
=======
>>>>>>> ed532c7a

/** Create and initialize the worker. */
struct worker_ctx *worker_create(struct engine *engine, knot_mm_t *pool,
		int worker_id, int worker_count);

/**
 * Process an incoming packet (query from a client or answer from upstream).
 *
 * @param worker the singleton worker
 * @param handle socket through which the request came
 * @param query  the packet, or NULL on an error from the transport layer
 * @param addr   the address from which the packet came (or NULL, possibly, on error)
 * @return 0 or an error code
 */
int worker_submit(struct worker_ctx *worker, uv_handle_t *handle, knot_pkt_t *query,
		const struct sockaddr* addr);

/**
 * Process incoming DNS message fragment(s) that arrived over a stream (TCP, TLS).
 *
 * If the fragment contains only a partial message, it is buffered.
 * If the fragment contains a complete query or completes current fragment, execute it.
 * @return the number of newly-completed requests (>=0) or an error code
 */
int worker_process_tcp(struct worker_ctx *worker, uv_stream_t *handle,
		const uint8_t *msg, ssize_t len);

/**
 * End current DNS/TCP session, this disassociates pending tasks from this session
 * which may be freely closed afterwards.
 */
int worker_end_tcp(struct worker_ctx *worker, uv_handle_t *handle);

/**
 * Start query resolution with given query.
 *
<<<<<<< HEAD
 * After resolution finishes, invoke on_complete with baton.
 * @return 0 or an error code
=======
 * @return task or NULL
 */
struct qr_task *worker_resolve_start(struct worker_ctx *worker, knot_pkt_t *query, struct kr_qflags options);

/**
 * Execute a request with given query.
 * It expects task to be created with \fn worker_resolve_start.
>>>>>>> ed532c7a
 *
 * @return 0 or an error code
 */
int worker_resolve_exec(struct qr_task *task, knot_pkt_t *query);

/** @return struct kr_request associated with opaque task */
struct kr_request *worker_task_request(struct qr_task *task);

/** Collect worker mempools */
void worker_reclaim(struct worker_ctx *worker);

/** Closes given session */
void worker_session_close(struct session *session);

void *worker_iohandle_borrow(struct worker_ctx *worker);

void worker_iohandle_release(struct worker_ctx *worker, void *h);



/** @cond internal */

/** Number of request within timeout window. */
#define MAX_PENDING KR_NSREP_MAXADDR

/** Maximum response time from TCP upstream, milliseconds */
#define MAX_TCP_INACTIVITY 10000

/** Freelist of available mempools. */
typedef array_t(void *) mp_freelist_t;

/** List of query resolution tasks. */
typedef array_t(struct qr_task *) qr_tasklist_t;

/** Session list. */
typedef array_t(struct session *) qr_sessionlist_t;

/** \details Worker state is meant to persist during the whole life of daemon. */
struct worker_ctx {
	struct engine *engine;
	uv_loop_t *loop;
	int id;
	int count;
	unsigned tcp_pipeline_max;

	/** Addresses to bind for outgoing connections or AF_UNSPEC. */
	struct sockaddr_in out_addr4;
	struct sockaddr_in6 out_addr6;

#if __linux__
	uint8_t wire_buf[RECVMMSG_BATCH * KNOT_WIRE_MAX_PKTSIZE];
#else
	uint8_t wire_buf[KNOT_WIRE_MAX_PKTSIZE];
#endif
	struct {
		size_t concurrent;
		size_t rconcurrent;
		size_t udp;
		size_t tcp;
		size_t ipv4;
		size_t ipv6;
		size_t queries;
		size_t dropped;
		size_t timeout;
	} stats;

	bool too_many_open;
	size_t rconcurrent_highwatermark;
	/* List of active outbound TCP sessions */
	map_t tcp_connected;
	/* List of outbound TCP sessions waiting to be accepted */
	map_t tcp_waiting;
	map_t outgoing;
	mp_freelist_t pool_mp;
	mp_freelist_t pool_ioreqs;
	mp_freelist_t pool_sessions;
	mp_freelist_t pool_iohandles;
	knot_mm_t pkt_pool;
};

/* @internal Union of some libuv handles for freelist.
 * These have session as their `handle->data` and own it.
 * Subset of uv_any_handle. */
union uv_handles {
	uv_handle_t   handle;
	uv_stream_t   stream;
	uv_udp_t      udp;
	uv_tcp_t      tcp;
	uv_timer_t    timer;
};
typedef union uv_any_handle uv_handles_t;

/* @internal Union of derivatives from uv_req_t libuv request handles for freelist.
 * These have only a reference to the task they're operating on.
 * Subset of uv_any_req. */
union uv_reqs {
	uv_req_t      req;
	uv_shutdown_t sdown;
	uv_write_t    write;
	uv_connect_t  connect;
	uv_udp_send_t send;
};
typedef union uv_reqs uv_reqs_t;

/** @endcond */
<|MERGE_RESOLUTION|>--- conflicted
+++ resolved
@@ -27,12 +27,6 @@
 struct worker_ctx;
 /** Transport session (opaque). */
 struct session;
-<<<<<<< HEAD
-/** Union of various libuv objects for freelist. */
-/** Worker callback */
-typedef void (*worker_cb_t)(struct worker_ctx *worker, struct kr_request *req, void *baton);
-=======
->>>>>>> ed532c7a
 
 /** Create and initialize the worker. */
 struct worker_ctx *worker_create(struct engine *engine, knot_mm_t *pool,
@@ -69,10 +63,6 @@
 /**
  * Start query resolution with given query.
  *
-<<<<<<< HEAD
- * After resolution finishes, invoke on_complete with baton.
- * @return 0 or an error code
-=======
  * @return task or NULL
  */
 struct qr_task *worker_resolve_start(struct worker_ctx *worker, knot_pkt_t *query, struct kr_qflags options);
@@ -80,7 +70,6 @@
 /**
  * Execute a request with given query.
  * It expects task to be created with \fn worker_resolve_start.
->>>>>>> ed532c7a
  *
  * @return 0 or an error code
  */
