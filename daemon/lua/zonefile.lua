--- conflicted
+++ resolved
@@ -3,351 +3,6 @@
 
 local ffi = require('ffi')
 local libzscanner = ffi.load(libzscanner_SONAME)
-<<<<<<< HEAD
--- FIXME: strip the C comments, probably
--- Note: struct zs_scanner::state uses int directly instead of typedefed enum,
--- and the corresponding struct zs_state is defined in a different way.
-ffi.cdef[[
-void free(void *ptr);
-void *realloc(void *ptr, size_t size);
-
-/*
- * Data structures
- */
-
-enum {
-	ZS_MAX_RDATA_LENGTH	=65535,
-	ZS_MAX_DNAME_LENGTH	=255,
-	ZS_MAX_LABEL_LENGTH	=63,
-	ZS_INET4_ADDR_LENGTH	=4,
-	ZS_INET6_ADDR_LENGTH	=16,
-	ZS_BITMAP_WINDOWS	=256,
-	ZS_RAGEL_STACK_SIZE	=16,
-};
-
-typedef struct {
-	uint8_t bitmap[32];
-	uint8_t length;
-} zs_win_t;
-
-/*! \brief Auxiliary structure for storing one APL record (see RFC3123). */
-typedef struct {
-	uint8_t  excl_flag;
-	uint16_t addr_family;
-	uint8_t  prefix_length;
-} zs_apl_t;
-
-/*! \brief Auxiliary structure for storing LOC information (see RFC1876). */
-typedef struct {
-	uint32_t d1, d2;
-	uint32_t m1, m2;
-	uint32_t s1, s2;
-	uint32_t alt;
-	uint64_t siz, hp, vp;
-	int8_t   lat_sign, long_sign, alt_sign;
-} zs_loc_t;
-
-/*! \brief Scanner states describing the result. */
-typedef struct zs_state {
-	static const int NONE = 0;     /*!< Initial state (no data). */
-	static const int DATA = 1;     /*!< A record parsed. */
-	static const int ERROR = 2;    /*!< An error occurred. */
-	static const int INCLUDE = 3;  /*!< An include directive (see include_filename, buffer). */
-	static const int EOF = 4;      /*!< The end of the current input reached. */
-	static const int STOP = 5;     /*!< Early stop (possibly set from a callback). */
-} zs_state_t;
-
-/*!
- * \brief Context structure for zone scanner.
- *
- * This structure contains following items:
- *  - Copies of Ragel internal variables. The scanner can be called many times
- *    on smaller parts of zone file/memory. So it is necessary to preserve
- *    internal values between subsequent scanner callings.
- *  - Auxiliary variables which are used during processing zone data.
- *  - Pointers to callback functions and pointer to any arbitrary data which
- *    can be used in callback functions.
- *  - Zone file and error information.
- *  - Output variables (r_ prefix) containing all parts of zone record. These
- *    data are useful during processing via callback function.
- */
-typedef struct zs_scanner zs_scanner_t; // Forward declaration due to arguments.
-struct zs_scanner {
-	/*! Current state (Ragel internals). */
-	int      cs;
-	/*! Stack top (Ragel internals). */
-	int      top;
-	/*! Call stack (Ragel internals). */
-	int      stack[ZS_RAGEL_STACK_SIZE];
-
-	/*! Indicates whether current record is multiline. */
-	bool     multiline;
-	/*! Auxiliary number for all numeric operations. */
-	uint64_t number64;
-	/*! Auxiliary variable for time and other numeric operations. */
-	uint64_t number64_tmp;
-	/*! Auxiliary variable for float numeric operations. */
-	uint32_t decimals;
-	/*! Auxiliary variable for float numeric operations. */
-	uint32_t decimal_counter;
-
-	/*! Auxiliary variable for item length (label, base64, ...). */
-	uint32_t item_length;
-	/*! Auxiliary index for item length position in array. */
-	uint32_t item_length_position;
-	/*! Auxiliary pointer to item length. */
-	uint8_t *item_length_location;
-	/*! Auxiliary buffer length. Is zero if no comment after a valid record. */
-	uint32_t buffer_length;
-	/*! Auxiliary buffer. Contains a comment after a valid record. */
-	uint8_t  buffer[ZS_MAX_RDATA_LENGTH];
-	/*! Auxiliary buffer for current included file name. */
-	char     include_filename[ZS_MAX_RDATA_LENGTH];
-	/*! Absolute path for relative includes. */
-	char     *path;
-
-	/*! Auxiliary array of bitmap window blocks. */
-	zs_win_t windows[ZS_BITMAP_WINDOWS];
-	/*! Last window block which is used (-1 means no window). */
-	int16_t  last_window;
-	/*! Auxiliary apl structure. */
-	zs_apl_t apl;
-	/*! Auxiliary loc structure. */
-	zs_loc_t loc;
-	/*! Auxiliary IP address storage. */
-	uint8_t  addr[ZS_INET6_ADDR_LENGTH];
-	/*! Allow text strings longer than 255 characters. */
-	bool     long_string;
-
-	/*! Pointer to the actual dname storage (origin/owner/rdata). */
-	uint8_t  *dname;
-	/*! Pointer to the actual dname length storage. */
-	uint32_t *dname_length;
-	/*!
-	 * Temporary dname length which is copied to dname_length after
-	 * dname processing.
-	 */
-	uint32_t dname_tmp_length;
-	/*! Position of the last free r_data byte. */
-	uint32_t r_data_tail;
-
-	/*! Length of the current origin. */
-	uint32_t zone_origin_length;
-	/*!
-	 *  Wire format of the current origin (ORIGIN directive sets this).
-	 *
-	 * \note Maximal dname length check is after each valid label.
-	 */
-	uint8_t  zone_origin[ZS_MAX_DNAME_LENGTH + ZS_MAX_LABEL_LENGTH];
-	/*! Value of the default class. */
-	uint16_t default_class;
-	/*! Value of the current default ttl (TTL directive sets this). */
-	uint32_t default_ttl;
-
-	/*! The current processing state. */
-	int state;
-
-	/*! Processing callbacks and auxiliary data. */
-	struct {
-		/*! Automatic zone processing using record/error callbacks. */
-		bool automatic;
-		/*! Callback function for correct zone record. */
-		void (*record)(zs_scanner_t *);
-		/*! Callback function for wrong situations. */
-		void (*error)(zs_scanner_t *);
-		/*! Arbitrary data useful inside callback functions. */
-		void *data;
-	} process;
-
-	/*! Input parameters. */
-	struct {
-		/*! Start of the block. */
-		const char *start;
-		/*! Current parser position. */
-		const char *current;
-		/*! End of the block. */
-		const char *end;
-		/*! Indication for the final block parsing. */
-		bool eof;
-		/*! Indication of being mmap()-ed (malloc()-ed otherwise). */
-		bool mmaped;
-	} input;
-
-	/*! File input parameters. */
-	struct {
-		/*! Zone file name. */
-		char *name;
-		/*!< File descriptor. */
-		int  descriptor;
-	} file;
-
-	struct {
-		/*! Last occurred error/warning code. */
-		int code;
-		/*! Error/warning counter. */
-		uint64_t counter;
-		/*! Indicates serious error - parsing cannot continue. */
-		bool fatal;
-	} error;
-
-	/*! Zone data line counter. */
-	uint64_t line_counter;
-
-	/*! Length of the current record owner. */
-	uint32_t r_owner_length;
-	/*!
-	 * Owner of the current record.
-	 *
-	 * \note Maximal dname length check is after each valid label.
-	 */
-	uint8_t  r_owner[ZS_MAX_DNAME_LENGTH + ZS_MAX_LABEL_LENGTH];
-	/*! Class of the current record. */
-	uint16_t r_class;
-	/*! TTL of the current record. */
-	uint32_t r_ttl;
-	/*! Type of the current record data. */
-	uint16_t r_type;
-	/*! Length of the current rdata. */
-	uint32_t r_data_length;
-	/*! Current rdata. */
-	uint8_t  r_data[ZS_MAX_RDATA_LENGTH];
-
-	/*
-	 * Example: a. IN 60 MX 1 b. ; A comment
-	 *
-	 *          r_owner_length = 3
-	 *          r_owner = 016100
-	 *          r_class = 1
-	 *          r_ttl = 60
-	 *          r_type = 15
-	 *          r_data_length = 5
-	 *          r_data = 0001016200
-	 *          buffer_length = 11
-	 *          buffer = " A comment"
-	 */
-};
-
-/*!
- * \brief Initializes the scanner context.
- *
- * \note Error code is stored in the scanner context.
- *
- * \param scanner  Scanner context.
- * \param origin   Initial zone origin.
- * \param rclass   Zone class value.
- * \param ttl      Initial ttl value.
- *
- * \retval  0  if success.
- * \retval -1  if error.
- */
-int zs_init(
-	zs_scanner_t *scanner,
-	const char *origin,
-	const uint16_t rclass,
-	const uint32_t ttl
-);
-
-/*!
- * \brief Deinitializes the scanner context.
- *
- * \param scanner  Scanner context.
- */
-void zs_deinit(
-	zs_scanner_t *scanner
-);
-
-/*!
- * \brief Sets the scanner to parse a zone data string.
- *
- * \note Error code is stored in the scanner context.
- *
- * \param scanner  Scanner context.
- * \param input    Input zone data string to parse.
- * \param size     Size of the input string.
- *
- * \retval  0  if success.
- * \retval -1  if error.
- */
-int zs_set_input_string(
-	zs_scanner_t *scanner,
-	const char *input,
-	size_t size
-);
-
-/*!
- * \brief Sets the scanner to parse a zone file..
- *
- * \note Error code is stored in the scanner context.
- *
- * \param scanner    Scanner context.
- * \param file_name  Name of the file to parse.
- *
- * \retval  0  if success.
- * \retval -1  if error.
- */
-int zs_set_input_file(
-	zs_scanner_t *scanner,
-	const char *file_name
-);
-
-/*!
- * \brief Sets the scanner processing callbacks for automatic processing.
- *
- * \note Error code is stored in the scanner context.
- *
- * \param scanner         Scanner context.
- * \param process_record  Processing callback function (may be NULL).
- * \param process_error   Error callback function (may be NULL).
- * \param data            Arbitrary data useful in callback functions.
- *
- * \retval  0  if success.
- * \retval -1  if error.
- */
-int zs_set_processing(
-	zs_scanner_t *scanner,
-	void (*process_record)(zs_scanner_t *),
-	void (*process_error)(zs_scanner_t *),
-	void *data
-);
-
-/*!
- * \brief Parses one record from the input.
- *
- * The following processing should be based on the scanner->state.
- *
- * \note Error code and other information are stored in the scanner context.
- *
- * \param scanner  Scanner context.
- *
- * \retval  0  if success.
- * \retval -1  if error.
- */
-int zs_parse_record(
-	zs_scanner_t *scanner
-);
-
-/*!
- * \brief Launches automatic parsing of the whole input.
- *
- * For each correctly recognized record, the record callback is executed.
- * If any syntax error occurs, the error callback is executed.
- *
- * \note Error code and other information are stored in the scanner context.
- *
- * \param scanner  Scanner context.
- *
- * \retval  0  if success.
- * \retval -1  if error.
- */
-int zs_parse_all(
-	zs_scanner_t *scanner
-);
-]]
-
--- Constant table
-local zs_state = ffi.new('zs_state_t')
-=======
->>>>>>> e069ff06
 
 -- Wrap scanner context
 local zs_scanner_t = ffi.typeof('zs_scanner_t')
