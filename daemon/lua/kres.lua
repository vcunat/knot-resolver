-- LuaJIT ffi bindings for libkres, a DNS resolver library.
-- @note Since it's statically compiled, it expects to find the symbols in the C namespace.

local kres -- the module

local ffi = require('ffi')
local bit = require('bit')
local bor = bit.bor
local band = bit.band
local C = ffi.C
local knot = ffi.load(libknot_SONAME)

-- Inverse table
local function itable(t, tolower)
	local it = {}
	for k,v in pairs(t) do it[v] = tolower and string.lower(k) or k end
	return it
end

-- Byte order conversions
local function htonl(x) return x end
local htons = htonl
if ffi.abi('le') then
	htonl = bit.bswap
	function htons(x) return bit.rshift(htonl(x), 16) end
end

-- Basic types
local u16_p = ffi.typeof('uint16_t *')

-- Various declarations that are very stable.
ffi.cdef[[
/*
 * Data structures
 */

/* stdlib */
typedef long time_t;
struct timeval {
	time_t tv_sec;
	time_t tv_usec;
};
struct sockaddr {
    uint16_t sa_family;
    uint8_t _stub[]; /* Do not touch */
};
struct knot_error {
	int code;
};

/*
 * libc APIs
 */
void * malloc(size_t size);
void free(void *ptr);
int inet_pton(int af, const char *src, void *dst);
int gettimeofday(struct timeval *tv, struct timezone *tz);
]]

require('kres-gen')

-- Error code representation
local knot_error_t = ffi.typeof('struct knot_error')
ffi.metatype(knot_error_t, {
	-- Convert libknot error strings
	__tostring = function(self)
		return ffi.string(knot.knot_strerror(self.code))
	end,
});

-- Constant tables
local const_class = {
	IN         =   1,
	CH         =   3,
	NONE       = 254,
	ANY        = 255,
}
local const_type = {
	A          =   1,
	NS         =   2,
	MD         =   3,
	MF         =   4,
	CNAME      =   5,
	SOA        =   6,
	MB         =   7,
	MG         =   8,
	MR         =   9,
	NULL       =  10,
	WKS        =  11,
	PTR        =  12,
	HINFO      =  13,
	MINFO      =  14,
	MX         =  15,
	TXT        =  16,
	RP         =  17,
	AFSDB      =  18,
	X25        =  19,
	ISDN       =  20,
	RT         =  21,
	NSAP       =  22,
	['NSAP-PTR']   =  23,
	SIG        =  24,
	KEY        =  25,
	PX         =  26,
	GPOS       =  27,
	AAAA       =  28,
	LOC        =  29,
	NXT        =  30,
	EID        =  31,
	NIMLOC     =  32,
	SRV        =  33,
	ATMA       =  34,
	NAPTR      =  35,
	KX         =  36,
	CERT       =  37,
	A6         =  38,
	DNAME      =  39,
	SINK       =  40,
	OPT        =  41,
	APL        =  42,
	DS         =  43,
	SSHFP      =  44,
	IPSECKEY   =  45,
	RRSIG      =  46,
	NSEC       =  47,
	DNSKEY     =  48,
	DHCID      =  49,
	NSEC3      =  50,
	NSEC3PARAM =  51,
	TLSA       =  52,
	SMIMEA     =  53,
	HIP        =  55,
	NINFO      =  56,
	RKEY       =  57,
	TALINK     =  58,
	CDS        =  59,
	CDNSKEY    =  60,
	OPENPGPKEY =  61,
	CSYNC      =  62,
	SPF        =  99,
	UINFO      = 100,
	UID        = 101,
	GID        = 102,
	UNSPEC     = 103,
	NID        = 104,
	L32        = 105,
	L64        = 106,
	LP         = 107,
	EUI48      = 108,
	EUI64      = 109,
	TKEY       = 249,
	TSIG       = 250,
	IXFR       = 251,
	AXFR       = 252,
	MAILB      = 253,
	MAILA      = 254,
	ANY        = 255,
	URI        = 256,
	CAA        = 257,
	AVC        = 258,
	DOA        = 259,
	TA         = 32768,
	DLV        = 32769,
}
local const_section = {
	ANSWER     = 0,
	AUTHORITY  = 1,
	ADDITIONAL = 2,
}
local const_opcode = {
	QUERY      = 0,
	IQUERY     = 1,
	STATUS     = 2,
	NOTIFY     = 4,
	UPDATE     = 5,
}
local const_rcode = {
	NOERROR    =  0,
	FORMERR    =  1,
	SERVFAIL   =  2,
	NXDOMAIN   =  3,
	NOTIMPL    =  4,
	REFUSED    =  5,
	YXDOMAIN   =  6,
	YXRRSET    =  7,
	NXRRSET    =  8,
	NOTAUTH    =  9,
	NOTZONE    = 10,
	BADVERS    = 16,
	BADCOOKIE  = 23,
}
-- This corresponds to `enum kr_rank`, it's not possible to do this without introspection unfortunately
local const_rank = {
	INITIAL = 0,
	OMIT = 1,
	TRY = 2,
	INDET = 4,
	BOGUS = 5,
	MISMATCH = 6,
	MISSING = 7,
	INSECURE = 8,
	AUTH = 16,
	SECURE = 32
}

-- Constant tables
local const_class_str = itable(const_class)
local const_type_str = itable(const_type)
local const_rcode_str = itable(const_rcode)
local const_opcode_str = itable(const_opcode)
local const_section_str = itable(const_section)
local const_rank_str = itable(const_rank)

-- Metatype for RR types to allow anonymous types
setmetatable(const_type, {
	__index = function (t, k)
		local v = rawget(t, k)
		if v then return v end
		-- Allow TYPE%d notation
		if string.find(k, 'TYPE', 1, true) then
			return tonumber(k:sub(5))
		end
		-- Unknown type
		return
	end
})

-- Metatype for RR types to allow anonymous string types
setmetatable(const_type_str, {
	__index = function (t, k)
		local v = rawget(t, k)
		if v then return v end
		return string.format('TYPE%d', k)
	end
})

-- Metatype for timeval
local timeval_t = ffi.typeof('struct timeval')

-- Metatype for sockaddr
local addr_buf = ffi.new('char[16]')
local str_addr_buf = ffi.new('char[46 + 1 + 6 + 1]') -- IPv6 + #port + \0
local str_addr_buf_len = ffi.sizeof(str_addr_buf)
local sockaddr_t = ffi.typeof('struct sockaddr')
ffi.metatype( sockaddr_t, {
	__index = {
		len = function(sa) return C.kr_inaddr_len(sa) end,
		ip = function (sa) return C.kr_inaddr(sa) end,
		family = function (sa) return C.kr_inaddr_family(sa) end,
		port = function (sa) return C.kr_inaddr_port(sa) end,
	},
	__tostring = function(sa)
		assert(ffi.istype(sockaddr_t, sa))
		local len = ffi.new('size_t[1]', str_addr_buf_len)
		local ret = C.kr_inaddr_str(sa, str_addr_buf, len)
		if ret ~= 0 then
			error('kr_inaddr_str failed: ' .. tostring(ret))
		end
		return ffi.string(str_addr_buf)
	end,

})

-- Parametrized LRU table
local typed_lru_t = 'struct { $ value_type[1]; struct lru * lru; }'

-- Metatype for LRU
local lru_metatype = {
	-- Create a new LRU with given value type
	-- By default the LRU will have a capacity of 65536 elements
	-- Note: At the point the parametrized type must be finalized
	__new = function (ct, max_slots)
		-- {0} will make sure that the value is coercible to a number
		local o = ffi.new(ct, {0}, C.lru_create_impl(max_slots or 65536, nil, nil))
		if o.lru == nil then
			return
		end
		return o
	end,
	-- Destructor to clean allocated memory
	__gc = function (self)
		assert(self.lru ~= nil)
		C.lru_free_items_impl(self.lru)
		C.free(self.lru)
		self.lru = nil
	end,
	__index = {
		-- Look up key and return reference to current
		-- Note: The key will be inserted if it doesn't exist
		get_ref = function (self, key, key_len, allow_insert)
			local insert = allow_insert and true or false
			local ptr = C.lru_get_impl(self.lru, key, key_len or #key, ffi.sizeof(self.value_type[0]), insert, nil)
			if ptr ~= nil then
				return ffi.cast(self.value_type, ptr)
			end
		end,
		-- Look up key and return current value
		get = function (self, key, key_len)
			local ref = self:get_ref(key, key_len, false)
			if ref then
				return ref[0]
			end
		end,
		-- Set value for key to given value
		set = function (self, key, value, key_len)
			local ref = self:get_ref(key, key_len, true)
			if ref then
				ref[0] = value
				return true
			end
		end,
	},
}

-- Pretty print for domain name
local function dname2str(dname)
	if dname == nil then return end
	local text_name = ffi.gc(C.knot_dname_to_str(nil, dname, 0), C.free)
	if text_name ~= nil then
		return ffi.string(text_name)
	end
end

-- Convert dname pointer to wireformat string
local function dname2wire(name)
	if name == nil then return end
	return ffi.string(name, knot.knot_dname_size(name))
end

-- RR sets created in Lua must have a destructor to release allocated memory
local function rrset_free(rr)
	if rr._owner ~= nil then ffi.C.free(rr._owner) end
	if rr:rdcount() > 0 then ffi.C.free(rr.rrs.rdata) end
end

-- Metatype for RR set.  Beware, the indexing is 0-based (rdata, get, tostring).
local rrset_buflen = (64 + 1) * 1024
local rrset_buf = ffi.new('char[?]', rrset_buflen)
local knot_rrset_pt = ffi.typeof('knot_rrset_t *')
local knot_rrset_t = ffi.typeof('knot_rrset_t')
ffi.metatype( knot_rrset_t, {
	-- Create a new empty RR set object with an allocated owner and a destructor
	__new = function (ct, owner, rrtype, rrclass, ttl)
		local rr = ffi.new(ct)
<<<<<<< HEAD
		print(owner) -- FIXME: something is wrong about owner
=======
>>>>>>> e069ff06
		C.kr_rrset_init(rr,
			owner and knot.knot_dname_copy(owner, nil),
			rrtype or 0,
			rrclass or const_class.IN,
			ttl or 0)
		return ffi.gc(rr, rrset_free)
	end,
	-- BEWARE: `owner` and `rdata` are typed as a plain lua strings
	--         and not the real types they represent.
	__tostring = function(rr)
		assert(ffi.istype(knot_rrset_t, rr))
		return rr:txt_dump()
	end,
	__index = {
		owner = function(rr)
			assert(ffi.istype(knot_rrset_t, rr))
			return dname2wire(rr._owner)
		end,
		ttl = function(rr)
			assert(ffi.istype(knot_rrset_t, rr))
			return tonumber(rr._ttl)
		end,
		class = function(rr, val)
			assert(ffi.istype(knot_rrset_t, rr))
			if val then
				rr.rclass = val
			end
			return tonumber(rr.rclass)
		end,
		rdata_pt = function(rr, i)
			assert(ffi.istype(knot_rrset_t, rr) and i >= 0 and i < rr:rdcount())
			return knot.knot_rdataset_at(rr.rrs, i)
		end,
		rdata = function(rr, i)
			assert(ffi.istype(knot_rrset_t, rr))
<<<<<<< HEAD
			local rdata = knot.knot_rdataset_at(rr.rrs, i)
			return ffi.string(rdata.data, rdata.len)
=======
			local rd = rr:rdata_pt(i)
			return ffi.string(rd.data, rd.len)
>>>>>>> e069ff06
		end,
		get = function(rr, i)
			assert(ffi.istype(knot_rrset_t, rr) and i >= 0 and i < rr:rdcount())
			return {owner = rr:owner(),
			        ttl = rr:ttl(),
			        class = tonumber(rr.rclass),
			        type = tonumber(rr.type),
			        rdata = rr:rdata(i)}
		end,
		tostring = function(rr, i)
			assert(ffi.istype(knot_rrset_t, rr)
					and (i == nil or (i >= 0 and i < rr:rdcount())) )
			if rr:rdcount() > 0 then
				local ret
				if i ~= nil then
					ret = knot.knot_rrset_txt_dump_data(rr, i, rrset_buf, rrset_buflen, knot.KNOT_DUMP_STYLE_DEFAULT)
				else
					ret = -1
				end
				return ret >= 0 and ffi.string(rrset_buf)
			end
		end,

		-- Dump the rrset in presentation format (dig-like).
		txt_dump = function(rr, style)
			assert(ffi.istype(knot_rrset_t, rr))
			local bufsize = 1024
			local dump = ffi.new('char *[1]', C.malloc(bufsize))
				-- ^ one pointer to a string
			local size = ffi.new('size_t[1]', { bufsize }) -- one size_t = bufsize

			local ret = knot.knot_rrset_txt_dump(rr, dump, size,
							style or knot.KNOT_DUMP_STYLE_DEFAULT)
			local result = nil
			if ret >= 0 then
				result = ffi.string(dump[0], ret)
			end
			C.free(dump[0])
			return result
		end,
		-- Return RDATA count for this RR set
		rdcount = function(rr)
			assert(ffi.istype(knot_rrset_t, rr))
			return tonumber(rr.rrs.count)
		end,
		-- Add binary RDATA to the RR set
<<<<<<< HEAD
		add_rdata = function (rr, rdata, rdlen)
			assert(ffi.istype(knot_rrset_t, rr))
=======
		add_rdata = function (rr, rdata, rdlen, no_ttl)
			assert(ffi.istype(knot_rrset_t, rr))
			assert(no_ttl == nil, 'add_rdata() can not accept TTL anymore')
>>>>>>> e069ff06
			local ret = knot.knot_rrset_add_rdata(rr, rdata, tonumber(rdlen), nil)
			if ret ~= 0 then return nil, knot_error_t(ret) end
			return true
		end,
		-- Merge data from another RR set into the current one
		merge_rdata = function (rr, source)
			assert(ffi.istype(knot_rrset_t, rr))
			assert(ffi.istype(knot_rrset_t, source))
			local ret = knot.knot_rdataset_merge(rr.rrs, source.rrs, nil)
			if ret ~= 0 then return nil, knot_error_t(ret) end
			return true
		end,
		-- Return type covered by this RRSIG
		type_covered = function(rr, i)
			i = i or 0
			assert(ffi.istype(knot_rrset_t, rr) and i >= 0 and i < rr:rdcount())
			if rr.type ~= const_type.RRSIG then return end
			return tonumber(C.kr_rrsig_type_covered(knot.knot_rdataset_at(rr.rrs, i)))
		end,
		-- Check whether a RRSIG is covering current RR set
		is_covered_by = function(rr, rrsig)
			assert(ffi.istype(knot_rrset_t, rr))
			assert(ffi.istype(knot_rrset_t, rrsig))
			assert(rrsig.type == const_type.RRSIG)
			return (rr.type == rrsig:type_covered() and rr:owner() == rrsig:owner())
		end,
		-- Return RR set wire size
		wire_size = function(rr)
			assert(ffi.istype(knot_rrset_t, rr))
			return tonumber(knot.knot_rrset_size(rr))
		end,
	},
})

-- Destructor for packet accepts pointer to pointer
local knot_pkt_t = ffi.typeof('knot_pkt_t')

-- Helpers for reading/writing 16-bit numbers from packet wire
local function pkt_u16(pkt, off, val)
	assert(ffi.istype(knot_pkt_t, pkt))
	local ptr = ffi.cast(u16_p, pkt.wire + off)
	if val ~= nil then ptr[0] = htons(val) end
	return (htons(ptr[0]))
end

-- Helpers for reading/writing message header flags
local function pkt_bit(pkt, byteoff, bitmask, val)
	-- If the value argument is passed, set/clear the desired bit
	if val ~= nil then
		if val then pkt.wire[byteoff] = bit.bor(pkt.wire[byteoff], bitmask)
		else pkt.wire[byteoff] = bit.band(pkt.wire[byteoff], bit.bnot(bitmask)) end
		return true
	end
	return (bit.band(pkt.wire[byteoff], bitmask) ~= 0)
end

local function knot_pkt_rr(section, i)
<<<<<<< HEAD
	assert(section and ffi.istype('knot_pktsection_t', section))
	return section.pkt.rr + section.pos + i;
=======
	assert(section and ffi.istype('knot_pktsection_t', section)
			and i >= 0 and i < section.count)
	local ret = section.pkt.rr + section.pos + i
	assert(ffi.istype(knot_rrset_pt, ret))
	return ret
>>>>>>> e069ff06
end

-- Helpers for converting packet to text
local function section_tostring(pkt, section_id)
	local data = {}
<<<<<<< HEAD
	local section = pkt.sections[section_id]
=======
	local section = pkt.sections + section_id
>>>>>>> e069ff06
	if section.count > 0 then
		table.insert(data, string.format('\n;; %s\n', const_section_str[section_id]))
		for j = 0, section.count - 1 do
			local rrset = knot_pkt_rr(section, j)
			local rrtype = rrset.type
			if rrtype ~= const_type.OPT and rrtype ~= const_type.TSIG then
				table.insert(data, rrset:txt_dump())
			end
		end
	end
	return table.concat(data, '')
end

local function packet_tostring(pkt)
	local hdr = string.format(';; ->>HEADER<<- opcode: %s; status: %s; id: %d\n',
		const_opcode_str[pkt:opcode()], const_rcode_str[pkt:rcode()], pkt:id())
	local flags = {}
	for _,v in ipairs({'rd', 'tc', 'aa', 'qr', 'cd', 'ad', 'ra'}) do
		if(pkt[v](pkt)) then table.insert(flags, v) end
	end
	local info = string.format(';; Flags: %s; QUERY: %d; ANSWER: %d; AUTHORITY: %d; ADDITIONAL: %d\n',
		table.concat(flags, ' '), pkt:qdcount(), pkt:ancount(), pkt:nscount(), pkt:arcount())
	local data = '\n'
	if pkt.opt_rr ~= nil then
		data = data..string.format(';; OPT PSEUDOSECTION:\n%s', pkt.opt_rr:tostring())
	end
	if pkt.tsig_rr ~= nil then
		data = data..string.format(';; TSIG PSEUDOSECTION:\n%s', pkt.tsig_rr:tostring())
	end
	-- Zone transfer answers may omit question
	if pkt:qdcount() > 0 then
		data = data..string.format(';; QUESTION\n;; %s\t%s\t%s\n',
			dname2str(pkt:qname()), const_type_str[pkt:qtype()], const_class_str[pkt:qclass()])
	end
	local data_sec = {}
	for i = const_section.ANSWER, const_section.ADDITIONAL do
		table.insert(data_sec, section_tostring(pkt, i))
	end
	return hdr..info..data..table.concat(data_sec, '')
end

-- Metatype for packet
ffi.metatype( knot_pkt_t, {
	__new = function (_, size, wire)
		if size < 12 or size > 65535 then
			error('packet size must be <12, 65535>')
		end

		local pkt = knot.knot_pkt_new(nil, size, nil)
		if pkt == nil then
			error(string.format('failed to allocate a packet of size %d', size))
		end
		if wire == nil then
			pkt:id(tonumber(C.kr_rand_uint(65536)))
		else
			assert(size <= #wire)
			ffi.copy(pkt.wire, wire, size)
			pkt.size = size
			pkt.parsed = 0
		end

		return ffi.gc(pkt[0], knot.knot_pkt_free)
	end,
	__tostring = function(pkt)
		return pkt:tostring()
	end,
	__len = function(pkt)
		assert(ffi.istype(knot_pkt_t, pkt))
		return tonumber(pkt.size)
	end,
	__ipairs = function(self)
		return ipairs(self:section(const_section.ANSWER))
	end,
	__index = {
		-- Header
		id      = function(pkt, val) return pkt_u16(pkt, 0,  val) end,
		qdcount = function(pkt, val) return pkt_u16(pkt, 4,  val) end,
		ancount = function(pkt, val) return pkt_u16(pkt, 6,  val) end,
		nscount = function(pkt, val) return pkt_u16(pkt, 8,  val) end,
		arcount = function(pkt, val) return pkt_u16(pkt, 10, val) end,
		opcode = function (pkt, val)
			assert(ffi.istype(knot_pkt_t, pkt))
			pkt.wire[2] = (val) and bit.bor(bit.band(pkt.wire[2], 0x78), 8 * val) or pkt.wire[2]
			return (bit.band(pkt.wire[2], 0x78) / 8)
		end,
		rcode = function (pkt, val)
			assert(ffi.istype(knot_pkt_t, pkt))
			pkt.wire[3] = (val) and bor(band(pkt.wire[3], 0xf0), val) or pkt.wire[3]
			return band(pkt.wire[3], 0x0f)
		end,
		rd = function (pkt, val) return pkt_bit(pkt, 2, 0x01, val) end,
		tc = function (pkt, val) return pkt_bit(pkt, 2, 0x02, val) end,
		aa = function (pkt, val) return pkt_bit(pkt, 2, 0x04, val) end,
		qr = function (pkt, val) return pkt_bit(pkt, 2, 0x80, val) end,
		cd = function (pkt, val) return pkt_bit(pkt, 3, 0x10, val) end,
		ad = function (pkt, val) return pkt_bit(pkt, 3, 0x20, val) end,
		ra = function (pkt, val) return pkt_bit(pkt, 3, 0x80, val) end,
		-- Question
		qname = function(pkt)
			assert(ffi.istype(knot_pkt_t, pkt))
			-- inlined knot_pkt_qname(), basically
<<<<<<< HEAD
			if not pkt or not pkt.qname_size then return nil end
=======
			if pkt == nil or pkt.qname_size == 0 then return nil end
>>>>>>> e069ff06
			return ffi.string(pkt.wire + 12, pkt.qname_size)
		end,
		qclass = function(pkt)
			assert(ffi.istype(knot_pkt_t, pkt))
			return C.kr_pkt_qclass(pkt)
		end,
		qtype  = function(pkt)
			assert(ffi.istype(knot_pkt_t, pkt))
			return C.kr_pkt_qtype(pkt)
		end,
		rrsets = function (pkt, section_id)
			assert(ffi.istype(knot_pkt_t, pkt))
			local records = {}
<<<<<<< HEAD
			local section = pkt.sections[section_id]
			for i = 1, section.count do
				local rrset = knot_pkt_rr(section, i - 1)
				table.insert(records, ffi.cast(knot_rrset_pt, rrset))
=======
			local section = pkt.sections + section_id
			for i = 1, section.count do
				local rrset = knot_pkt_rr(section, i - 1)
				table.insert(records, rrset)
>>>>>>> e069ff06
			end
			return records
		end,
		section = function (pkt, section_id)
			assert(ffi.istype(knot_pkt_t, pkt))
			local records = {}
<<<<<<< HEAD
			local section = pkt.sections[section_id]
=======
			local section = pkt.sections + section_id
>>>>>>> e069ff06
			for i = 1, section.count do
				local rrset = knot_pkt_rr(section, i - 1)
				for k = 1, rrset:rdcount() do
					table.insert(records, rrset:get(k - 1))
				end
			end
			return records
		end,
		begin = function (pkt, section)
			assert(ffi.istype(knot_pkt_t, pkt))
			assert(section >= pkt.current, 'cannot rewind to already written section')
			assert(const_section_str[section], string.format('invalid section: %s', section))
			local ret = knot.knot_pkt_begin(pkt, section)
			if ret ~= 0 then return nil, knot_error_t(ret) end
			return true
		end,
		put = function (pkt, owner, ttl, rclass, rtype, rdata)
			assert(ffi.istype(knot_pkt_t, pkt))
			local ret = C.kr_pkt_put(pkt, owner, ttl, rclass, rtype, rdata, #rdata)
			if ret ~= 0 then return nil, knot_error_t(ret) end
			return true
		end,
		-- Put an RR set in the packet
		-- Note: the packet doesn't take ownership of the RR set
		put_rr = function (pkt, rr)
			assert(ffi.istype(knot_pkt_t, pkt))
			assert(ffi.istype(knot_rrset_t, rr))
			local ret = C.knot_pkt_put_rotate(pkt, 0, rr, 0, 0)
			if ret ~= 0 then return nil, knot_error_t(ret) end
			return true
		end,
		recycle = function (pkt)
			assert(ffi.istype(knot_pkt_t, pkt))
			local ret = C.kr_pkt_recycle(pkt)
			if ret ~= 0 then return nil, knot_error_t(ret) end
			return true
		end,
		clear_payload = function (pkt)
			assert(ffi.istype(knot_pkt_t, pkt))
			local ret = C.kr_pkt_clear_payload(pkt)
			if ret ~= 0 then return nil, knot_error_t(ret) end
			return true
		end,
		question = function(pkt, qname, qclass, qtype)
			assert(ffi.istype(knot_pkt_t, pkt))
			assert(qclass ~= nil, string.format('invalid class: %s', qclass))
			assert(qtype ~= nil, string.format('invalid type: %s', qtype))
			local ret = C.knot_pkt_put_question(pkt, qname, qclass, qtype)
			if ret ~= 0 then return nil, knot_error_t(ret) end
			return true
		end,
		towire = function (pkt)
			assert(ffi.istype(knot_pkt_t, pkt))
			return ffi.string(pkt.wire, pkt.size)
		end,
		tostring = function(pkt)
			assert(ffi.istype(knot_pkt_t, pkt))
			return packet_tostring(pkt)
		end,
		-- Return number of remaining empty bytes in the packet
		-- This is generally useful to check if there's enough space
		remaining_bytes = function (pkt)
			assert(ffi.istype(knot_pkt_t, pkt))
			local occupied = pkt.size + pkt.reserved
			assert(pkt.max_size >= occupied)
			return tonumber(pkt.max_size - occupied)
		end,
		-- Packet manipulation
		parse = function (pkt)
			assert(ffi.istype(knot_pkt_t, pkt))
			local ret = knot.knot_pkt_parse(pkt, 0)
			if ret ~= 0 then return nil, knot_error_t(ret) end
			return true
		end,
	},
})
-- Metatype for query
local kr_query_t = ffi.typeof('struct kr_query')
ffi.metatype( kr_query_t, {
	__index = {
		-- Return query domain name
		name = function(qry)
			assert(ffi.istype(kr_query_t, qry))
			return dname2wire(qry.sname)
		end,
		-- Write this query into packet
		write = function(qry, pkt)
			assert(ffi.istype(kr_query_t, qry))
			assert(ffi.istype(knot_pkt_t, pkt))
			local ret = C.kr_make_query(qry, pkt)
			if ret ~= 0 then return nil, knot_error_t(ret) end
			return true
		end,
	},
})
-- Metatype for request
local kr_request_t = ffi.typeof('struct kr_request')
ffi.metatype( kr_request_t, {
	__index = {
		current = function(req)
			assert(ffi.istype(kr_request_t, req))
			if req.current_query == nil then return nil end
			return req.current_query
		end,
		-- Return last query on the resolution plan
		last = function(req)
			assert(ffi.istype(kr_request_t, req))
			local query = C.kr_rplan_last(C.kr_resolve_plan(req))
			if query == nil then return end
			return query
		end,
		resolved = function(req)
			assert(ffi.istype(kr_request_t, req))
			local qry = C.kr_rplan_resolved(C.kr_resolve_plan(req))
			if qry == nil then return nil end
			return qry
		end,
		-- returns first resolved sub query for a request
		first_resolved = function(req)
			assert(ffi.istype(kr_request_t, req))
			local rplan = C.kr_resolve_plan(req)
			if not rplan or rplan.resolved.len < 1 then return nil end
			return rplan.resolved.at[0]
		end,
		push = function(req, qname, qtype, qclass, flags, parent)
			assert(ffi.istype(kr_request_t, req))
			flags = kres.mk_qflags(flags) -- compatibility
			local rplan = C.kr_resolve_plan(req)
			local qry = C.kr_rplan_push(rplan, parent, qname, qclass, qtype)
			if qry ~= nil and flags ~= nil then
				C.kr_qflags_set(qry.flags, flags)
			end
			return qry
		end,
		pop = function(req, qry)
			assert(ffi.istype(kr_request_t, req))
			return C.kr_rplan_pop(C.kr_resolve_plan(req), qry)
		end,
		-- Return per-request variable table
		-- The request can store anything in this Lua table and it will be freed
		-- when the request is closed, it doesn't have to worry about contents.
		vars = function (req)
			assert(ffi.istype(kr_request_t, req))
			-- Return variable if it's already stored
			local var = worker.vars[req.vars_ref]
			if var then
				return var
			end
			-- Either take a slot number from freelist
			-- or find a first free slot (expand the table)
			local ref = worker.vars[0]
			if ref then
				worker.vars[0] = worker.vars[ref]
			else
				ref = #worker.vars + 1
			end
			-- Create new variables table
			var = {}
			worker.vars[ref] = var
			-- Save reference in the request
			req.vars_ref = ref
			return var
		end,
	},
})

-- C array iterator
local function c_array_iter(t, i)
	i = i + 1
	if i >= t.len then return end
	return i, t.at[i][0]
end

-- Metatype for ranked record array
local ranked_rr_array_t = ffi.typeof('ranked_rr_array_t')
ffi.metatype(ranked_rr_array_t, {
	__len = function(self)
		return tonumber(self.len)
	end,
	__ipairs = function (self)
		return c_array_iter, self, -1
	end,
	__index = {
		get = function (self, i)
			if i < 0 or i > self.len then return nil end
			return self.at[i][0]
		end,
	}
})

-- Cache metatype
local kr_cache_t = ffi.typeof('struct kr_cache')
ffi.metatype( kr_cache_t, {
	__index = {
		insert = function (self, rr, rrsig, rank, timestamp)
			assert(ffi.istype(kr_cache_t, self))
			assert(ffi.istype(knot_rrset_t, rr), 'RR must be a rrset type')
			assert(not rrsig or ffi.istype(knot_rrset_t, rrsig), 'RRSIG must be nil or of the rrset type')
			-- Get current timestamp
			if not timestamp then
				local now = timeval_t()
				C.gettimeofday(now, nil)
				timestamp = tonumber(now.tv_sec)
			end
			-- Insert record into cache
			local ret = C.kr_cache_insert_rr(self, rr, rrsig, tonumber(rank or 0), timestamp)
			if ret ~= 0 then return nil, knot_error_t(ret) end
			return true
		end,
		sync = function (self)
			assert(ffi.istype(kr_cache_t, self))
			local ret = C.kr_cache_sync(self)
			if ret ~= 0 then return nil, knot_error_t(ret) end
			return true
		end,
	},
})

-- Pretty-print a single RR (which is a table with .owner .ttl .type .rdata)
-- Extension: append .comment if exists.
local function rr2str(rr, style)
	-- Construct a single-RR temporary set while minimizing copying.
	local ret
	do
		local rrs = knot_rrset_t(rr.owner, rr.type, kres.class.IN, rr.ttl)
		rrs:add_rdata(rr.rdata, #rr.rdata)
		ret = rrs:txt_dump(style)
	end

	-- Trim the newline and append comment (optionally).
	if ret then
		if ret:byte(-1) == string.byte('\n', -1) then
			ret = ret:sub(1, -2)
		end
		if rr.comment then
			ret = ret .. ' ;' .. rr.comment
		end
	end
	return ret
end

-- Module API
kres = {
	-- Constants
	class = const_class,
	type = const_type,
	section = const_section,
	rcode = const_rcode,
	opcode = const_opcode,
	rank = const_rank,

	-- Constants to strings
	tostring = {
		class = const_class_str,
		type = const_type_str,
		section = const_section_str,
		rcode = const_rcode_str,
		opcode = const_opcode_str,
		rank = const_rank_str,
	},

	-- Create a struct kr_qflags from a single flag name or a list of names.
	mk_qflags = function (names)
		local kr_qflags = ffi.typeof('struct kr_qflags')
		if names == 0 or names == nil then -- compatibility: nil is common in lua
			names = {}
		elseif type(names) == 'string' then
			names = {names}
		elseif ffi.istype(kr_qflags, names) then
			return names
		end

		local fs = ffi.new(kr_qflags)
		for _, name in pairs(names) do
			fs[name] = true
		end
		return fs
	end,

	CONSUME = 1, PRODUCE = 2, DONE = 4, FAIL = 8, YIELD = 16,

	-- Export types
	rrset = knot_rrset_t,
	packet = knot_pkt_t,
	lru = function (max_size, value_type)
	  local ct = ffi.typeof(typed_lru_t, value_type or ffi.typeof('uint64_t'))
	  return ffi.metatype(ct, lru_metatype)(max_size)
	end,

	-- Metatypes.  Beware that any pointer will be cast silently...
	pkt_t = function (udata) return ffi.cast('knot_pkt_t *', udata) end,
	request_t = function (udata) return ffi.cast('struct kr_request *', udata) end,
	sockaddr_t = function (udata) return ffi.cast('struct sockaddr *', udata) end,
	-- Global API functions
	str2dname = function(name)
		if type(name) ~= 'string' then return end
		local dname = ffi.gc(C.knot_dname_from_str(nil, name, 0), C.free)
		return dname2wire(dname)
	end,
	dname2str = dname2str,
	dname2wire = dname2wire,
	rr2str = rr2str,
	str2ip = function (ip)
		local family = C.kr_straddr_family(ip)
		local ret = C.inet_pton(family, ip, addr_buf)
		if ret ~= 1 then return nil end
		return ffi.string(addr_buf, C.kr_family_len(family))
	end,
	context = function () return ffi.cast('struct kr_context *', __engine) end,

	knot_pkt_rr = knot_pkt_rr,
}

return kres<|MERGE_RESOLUTION|>--- conflicted
+++ resolved
@@ -342,10 +342,6 @@
 	-- Create a new empty RR set object with an allocated owner and a destructor
 	__new = function (ct, owner, rrtype, rrclass, ttl)
 		local rr = ffi.new(ct)
-<<<<<<< HEAD
-		print(owner) -- FIXME: something is wrong about owner
-=======
->>>>>>> e069ff06
 		C.kr_rrset_init(rr,
 			owner and knot.knot_dname_copy(owner, nil),
 			rrtype or 0,
@@ -381,13 +377,8 @@
 		end,
 		rdata = function(rr, i)
 			assert(ffi.istype(knot_rrset_t, rr))
-<<<<<<< HEAD
-			local rdata = knot.knot_rdataset_at(rr.rrs, i)
-			return ffi.string(rdata.data, rdata.len)
-=======
 			local rd = rr:rdata_pt(i)
 			return ffi.string(rd.data, rd.len)
->>>>>>> e069ff06
 		end,
 		get = function(rr, i)
 			assert(ffi.istype(knot_rrset_t, rr) and i >= 0 and i < rr:rdcount())
@@ -434,14 +425,9 @@
 			return tonumber(rr.rrs.count)
 		end,
 		-- Add binary RDATA to the RR set
-<<<<<<< HEAD
-		add_rdata = function (rr, rdata, rdlen)
-			assert(ffi.istype(knot_rrset_t, rr))
-=======
 		add_rdata = function (rr, rdata, rdlen, no_ttl)
 			assert(ffi.istype(knot_rrset_t, rr))
 			assert(no_ttl == nil, 'add_rdata() can not accept TTL anymore')
->>>>>>> e069ff06
 			local ret = knot.knot_rrset_add_rdata(rr, rdata, tonumber(rdlen), nil)
 			if ret ~= 0 then return nil, knot_error_t(ret) end
 			return true
@@ -499,26 +485,17 @@
 end
 
 local function knot_pkt_rr(section, i)
-<<<<<<< HEAD
-	assert(section and ffi.istype('knot_pktsection_t', section))
-	return section.pkt.rr + section.pos + i;
-=======
 	assert(section and ffi.istype('knot_pktsection_t', section)
 			and i >= 0 and i < section.count)
 	local ret = section.pkt.rr + section.pos + i
 	assert(ffi.istype(knot_rrset_pt, ret))
 	return ret
->>>>>>> e069ff06
 end
 
 -- Helpers for converting packet to text
 local function section_tostring(pkt, section_id)
 	local data = {}
-<<<<<<< HEAD
-	local section = pkt.sections[section_id]
-=======
 	local section = pkt.sections + section_id
->>>>>>> e069ff06
 	if section.count > 0 then
 		table.insert(data, string.format('\n;; %s\n', const_section_str[section_id]))
 		for j = 0, section.count - 1 do
@@ -620,11 +597,7 @@
 		qname = function(pkt)
 			assert(ffi.istype(knot_pkt_t, pkt))
 			-- inlined knot_pkt_qname(), basically
-<<<<<<< HEAD
-			if not pkt or not pkt.qname_size then return nil end
-=======
 			if pkt == nil or pkt.qname_size == 0 then return nil end
->>>>>>> e069ff06
 			return ffi.string(pkt.wire + 12, pkt.qname_size)
 		end,
 		qclass = function(pkt)
@@ -638,28 +611,17 @@
 		rrsets = function (pkt, section_id)
 			assert(ffi.istype(knot_pkt_t, pkt))
 			local records = {}
-<<<<<<< HEAD
-			local section = pkt.sections[section_id]
-			for i = 1, section.count do
-				local rrset = knot_pkt_rr(section, i - 1)
-				table.insert(records, ffi.cast(knot_rrset_pt, rrset))
-=======
 			local section = pkt.sections + section_id
 			for i = 1, section.count do
 				local rrset = knot_pkt_rr(section, i - 1)
 				table.insert(records, rrset)
->>>>>>> e069ff06
 			end
 			return records
 		end,
 		section = function (pkt, section_id)
 			assert(ffi.istype(knot_pkt_t, pkt))
 			local records = {}
-<<<<<<< HEAD
-			local section = pkt.sections[section_id]
-=======
 			local section = pkt.sections + section_id
->>>>>>> e069ff06
 			for i = 1, section.count do
 				local rrset = knot_pkt_rr(section, i - 1)
 				for k = 1, rrset:rdcount() do
