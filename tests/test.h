--- conflicted
+++ resolved
@@ -113,18 +113,10 @@
 	/* Create payload */
 	tmp_buf[0] = num;
 	test_randstr((char *)(tmp_buf + 1), tmp_buf[0] + 1);
-<<<<<<< HEAD
-	knot_rdata_init(rdata_buf, num + 1, tmp_buf);
-=======
 	knot_rdata_init(rdata, num + 1, tmp_buf);
->>>>>>> e069ff06
 
 	/* Assign static buffers. */
 	knot_rrset_init(rr, owner_buf, KNOT_RRTYPE_TXT, KNOT_CLASS_IN, ttl);
 	rr->rrs.count = 1;
-<<<<<<< HEAD
-	rr->rrs.rdata = rdata_buf;
-=======
 	rr->rrs.rdata = rdata;
->>>>>>> e069ff06
 }
