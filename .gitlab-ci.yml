image: $CI_REGISTRY/knot/knot-resolver/ci/debian-stable:knot-2.7

variables:
  DEBIAN_FRONTEND: noninteractive
  LC_ALL: C.UTF-8
  GIT_SUBMODULE_STRATEGY: recursive
  GIT_STRATEGY: clone # sometimes unclean submodule dirs otherwise
  PREFIX: $CI_PROJECT_DIR/.local
  LD_LIBRARY_PATH: $CI_PROJECT_DIR/.local/lib

stages:
  - build
  - test
  - coverage
  - respdiff
  - deploy

build:linux:amd64:
  stage: build
  except:
    - master@knot/knot-resolver
  script:
    - rm daemon/lua/kres-gen.lua
    - make -k all CFLAGS="-Werror -ggdb"
    - STATUS="$(git status --untracked-files=normal --porcelain)"
    - test -n "${STATUS}" && echo "${STATUS}" && echo "Build + install made working tree dirty, did you forget to update something?" && exit 2
    - make install CFLAGS="-Werror -ggdb"
  artifacts:
    untracked: true
  tags:
    - docker
    - linux
    - amd64

build:clang:linux:amd64:
  stage: build
<<<<<<< HEAD
  image: $CI_REGISTRY/knot/knot-resolver/ci/debian-unstable:knot-2.7  # newer Debian for newer Clang
=======
  except:
    - master@knot/knot-resolver
  image: $CI_REGISTRY/knot/knot-resolver/ci/debian-unstable:knot-2.6  # newer Debian for newer Clang
>>>>>>> 14d0bee1
  script:
    - rm daemon/lua/kres-gen.lua
    - CXX=clang++-5.0 CC=clang-5.0 make -k all "CFLAGS=-Werror -Wno-error=unused-command-line-argument -ggdb"
    - STATUS="$(git status --untracked-files=normal --porcelain)"
    - test -n "${STATUS}" && echo "${STATUS}" && echo "Build + install made working tree dirty, did you forget to update something?" && exit 2
    - CXX=clang++-5.0 CC=clang-5.0 make install "CFLAGS=-Werror -ggdb"
  tags:
    - docker
    - linux
    - amd64

srpm:
  stage: build
  except:
    - master@knot/knot-resolver
  allow_failure: true  # don't block testing pipeline in case of failure
  image: $CI_REGISTRY/knot/knot-resolver/ci/fedora
  script:
    - scripts/make-srpm.sh
  artifacts:
    when: always
    expire_in: '1 week'
    paths:
      - "*.src.rpm"
  tags:
    - docker
    - linux
    - amd64

lint:lua:
  stage: test
  except:
    - master@knot/knot-resolver
  dependencies: []  # do not download build artifacts
  script:
    - make lint-lua
  tags:
    - docker

lint:c:
  stage: test
<<<<<<< HEAD
  image: $CI_REGISTRY/knot/knot-resolver/ci/debian-unstable:knot-2.7  # newer Debian for newer Clang
=======
  except:
    - master@knot/knot-resolver
  image: $CI_REGISTRY/knot/knot-resolver/ci/debian-unstable:knot-2.6  # newer Debian for newer Clang
>>>>>>> 14d0bee1
  dependencies: []  # do not download build artifacts
  script:
    - make lint-c CLANG_TIDY="clang-tidy-5.0 -quiet"
  tags:
    - docker

lint:clang-scan-build:
  allow_failure: true  # for now it is just informative
  stage: test
<<<<<<< HEAD
  image: $CI_REGISTRY/knot/knot-resolver/ci/debian-unstable:knot-2.7  # newer Debian for newer Clang
=======
  except:
    - master@knot/knot-resolver
  image: $CI_REGISTRY/knot/knot-resolver/ci/debian-unstable:knot-2.6  # newer Debian for newer Clang
>>>>>>> 14d0bee1
  dependencies: []  # do not download build artifacts
  script:
    - MAKEFLAGS="-k -j$(nproc)" SCAN_BUILD="/usr/lib/llvm-5.0/bin/scan-build -o scan-results --status-bugs -no-failure-reports" ./tests/clang_scan_build.sh make
  artifacts:
    when: on_failure
    expire_in: '1 day'
    paths:
      - scan-results
  tags:
    - docker

test:linux:amd64:
  stage: test
  except:
    - master@knot/knot-resolver
  script:
    # recompile everything otherwise lcov will bark because Git files will be "newer" than gcda files
    # this is caused by interaction between Git approach to timestamps and Gitlab artifacts
    - git clean -xdf
    - make CFLAGS=-Werror
    - MAKEFLAGS="--jobs $(nproc)" make -k check
    - MAKEFLAGS="--jobs $(nproc)" test "${COVERAGE:-0}" -eq 1 && make coverage-c COVERAGE_STAGE=gcov-check || echo "code coverage skipped"
  dependencies: []
  artifacts:
    expire_in: 1 hour
    paths:
      - ./*.info
  tags:
    - docker
    - linux
    - amd64

installcheck:linux:amd64:
  stage: test
  except:
    - master@knot/knot-resolver
  script:
    # recompile everything otherwise lcov will bark because Git files will be "newer" than gcda files
    # this is caused by interaction between Git approach to timestamps and Gitlab artifacts
    - git clean -xdf
    - make install CFLAGS=-Werror
    - MAKEFLAGS="--jobs $(nproc) --keep-going" make -k installcheck
    - MAKEFLAGS="--jobs $(nproc)" test "${COVERAGE:-0}" -eq 1 && make coverage-c coverage-lua COVERAGE_STAGE=gcov-installcheck || echo "code coverage skipped"
  dependencies: []
  artifacts:
    expire_in: 1 hour
    paths:
      - ./*.info
  tags:
    - docker
    - linux
    - amd64

doc:
  stage: test
  except:
    - master@knot/knot-resolver
  script:
    - SPHINXFLAGS="-W" make doc
  dependencies: []
  artifacts:
    expire_in: 1 hour
    paths:
      - ./doc/*
  tags:
    - docker

deckard:linux:amd64:
  stage: test
  except:
    refs:
      - master@knot/knot-resolver
    variables:
      # prevent unstable test from cancelling nightly OBS build
      - $SKIP_DECKARD == "1"
  variables:
    TMPDIR: $CI_PROJECT_DIR
  script:
    - DECKARDFLAGS="-n $(nproc)" PATH="$PREFIX/sbin:$PATH" make check-integration
  # these errors are side-effect of Git way of handling file timestamps
    - MAKEFLAGS="--jobs $(nproc)" test "${COVERAGE:-0}" -eq 1 && make coverage-c coverage-lua COVERAGE_STAGE=gcov-deckard 2>&1 | grep -vE '(source file is newer than notes file)|(the message is displayed only once per source file)' || echo "code coverage skipped"
  dependencies:
    - build:linux:amd64
  artifacts:
    when: always
    paths:
      - ./*.info
      - tmpdeckard*
    expire_in: 1 week
  tags:
    - docker
    - linux
    - amd64

installcheck:valgrind:linux:amd64:
  stage: test
  except:
    - master@knot/knot-resolver
  script:
    - DEBUGGER="valgrind --leak-check=full --trace-children=yes --quiet --suppressions=/lj.supp" make -k installcheck
  dependencies:
    - build:linux:amd64
  tags:
    - docker
    - linux
    - amd64

# temporarily disabled - we need to fix issues first
#deckard:linux:amd64:valgrind:
#  stage: test
#  script:
#    # TODO: valgrind missing parameter --error-exitcode=1 to fail make on error
#    - cd tests/deckard && DAEMON=valgrind ADDITIONAL="--leak-check=full --trace-children=yes --quiet --suppressions=/lj.supp $PREFIX/sbin/kresd -f 1" MAKEFLAGS="-j $(nproc) --keep-going" make
#  artifacts:
#    when: on_failure
#    expire_in: 1 week
#    paths:
#      - tmpdeckard*
#  dependencies:
#    - build:linux:amd64
#  tags:
#    - docker
#    - linux
#    - amd64


test:linux:amd64:valgrind:
  stage: test
  except:
    - master@knot/knot-resolver
  variables:
    TMPDIR: $CI_PROJECT_DIR
  script:
    - DEBUGGER="valgrind --error-exitcode=1 --leak-check=full --trace-children=yes --quiet --suppressions=/lj.supp" make -k check
  dependencies:
    - build:linux:amd64
  tags:
    - docker
    - linux
    - amd64

.respdiff:  &respdiff
  stage: respdiff
  dependencies: []
  only:
    - branches@knot/knot-resolver  # do not trigger job for forks
  except:
    - master@knot/knot-resolver
  script:
    - git diff-index --name-only origin/master | grep -qEv '^(AUTHORS|ci/|config.mk|COPYING|distro/|doc/|etc/|NEWS|README.md|scripts/|tests/|\.gitignore|\.gitlab-ci\.yml|\.travis\.yml)' || exit 0
    - export TESTDIR="/var/tmp/respdiff-jobs/$(git rev-parse --short HEAD)-gitlab/$RESPDIFF_TEST"
    - >
      sudo -u respdiff /var/opt/respdiff/contrib/job_manager/submit.py -w
      -p $PRIORITY
      $(sudo -u respdiff /var/opt/respdiff/contrib/job_manager/create.py
      "$(git rev-parse --short HEAD)" -l gitlab --clean -t $RESPDIFF_TEST
      --knot-branch 2.6)
    - cp -v $TESTDIR/j* ./
    - cat $TESTDIR/*_report.diffrepro.txt
    - grep -q "^target disagrees.*$TARGET_DISAGREES %" $TESTDIR/*_report.diffrepro.txt
  artifacts:
    when: always
    expire_in: 1 week
    paths:
      - ./j*
  tags:
    - respdiff

respdiff:fwd-tls6-kresd.udp6:
  <<: *respdiff
  variables:
    RESPDIFF_TEST: shortlist.fwd-tls6-kresd.udp6.j128
    PRIORITY: 6
    TARGET_DISAGREES: 0\.0[0-9]

respdiff:fwd-udp6-kresd.udp6:
  <<: *respdiff
  variables:
    RESPDIFF_TEST: shortlist.fwd-udp6-kresd.udp6.j384
    PRIORITY: 5
    TARGET_DISAGREES: 0\.[0-1][0-9]

respdiff:iter.udp6:
  <<: *respdiff
  variables:
    RESPDIFF_TEST: shortlist.iter.udp6.j384
    PRIORITY: 5
    TARGET_DISAGREES: 0\.[0-8][0-9]

respdiff:iter.tls6:
  <<: *respdiff
  variables:
    RESPDIFF_TEST: shortlist.iter.tls6.j384
    PRIORITY: 5
    TARGET_DISAGREES: 0\.[0-8][0-9]
  allow_failure: true  # frequent failures due to diffrepro issues; remove once resolved

respdiff:fwd-udp6-unbound.udp6:
  <<: *respdiff
  variables:
    RESPDIFF_TEST: shortlist.fwd-udp6-unbound.udp6.j384
    PRIORITY: 5
    TARGET_DISAGREES: 0\.0[0-9]

respdiff:fwd-udp6-unbound.tcp6:
  <<: *respdiff
  variables:
    RESPDIFF_TEST: shortlist.fwd-udp6-unbound.tcp6.j384
    PRIORITY: 5
    TARGET_DISAGREES: 0\.0[0-9]

respdiff:fwd-udp6-unbound.tls6:
  <<: *respdiff
  variables:
    RESPDIFF_TEST: shortlist.fwd-udp6-unbound.tls6.j384
    PRIORITY: 5
    TARGET_DISAGREES: 0\.0[0-9]


respdiff:iter:udp:linux:amd64:
  stage: test
  except:
    - master@knot/knot-resolver
  script:
    - source <(./scripts/coverage_env.sh "$(pwd)" "$(pwd)/coverage.stats/respdiff" "iter/udp" --export)
    - ulimit -n "$(ulimit -Hn)" # applies only for kresd ATM
    - ./ci/respdiff/start-resolvers.sh
    - ./ci/respdiff/run-respdiff-tests.sh udp
    - cat results/respdiff.txt
    - echo 'test if mismatch rate < 1.0 %'
    - grep -q '^target disagrees.*0\.[0-9][0-9] %' results/respdiff.txt
    - killall --wait kresd
    - MAKEFLAGS="--jobs $(nproc)" test "${COVERAGE:-0}" -eq 1 && make coverage-c coverage-lua COVERAGE_STAGE=gcov-respdiff-iter-udp | grep -vE '(source file is newer than notes file)|(the message is displayed only once per source file)' || echo "code coverage skipped"
  dependencies:
    - build:linux:amd64
  artifacts:
    when: always
    expire_in: '1 week'
    paths:
      - kresd.log.xz
      - results/*.txt
      - results/*.svg
      - results/respdiff.db/data.mdb.xz
      - ./*.info
  tags:
    - docker
    - linux
    - amd64

respdiff:iter:tcp:linux:amd64:
  stage: test
  except:
    - master@knot/knot-resolver
  script:
    - source <(./scripts/coverage_env.sh "$(pwd)" "$(pwd)/coverage.stats/respdiff" "iter/tcp" --export)
    - ./ci/respdiff/start-resolvers.sh
    - ./ci/respdiff/run-respdiff-tests.sh tcp
    - cat results/respdiff.txt
    - echo 'test if mismatch rate < 1.0 %'
    - grep -q '^target disagrees.*0\.[0-9][0-9] %' results/respdiff.txt
    - killall --wait kresd
    - MAKEFLAGS="--jobs $(nproc)" test "${COVERAGE:-0}" -eq 1 && make coverage-c coverage-lua COVERAGE_STAGE=gcov-respdiff-iter-tcp | grep -vE '(source file is newer than notes file)|(the message is displayed only once per source file)' || echo "code coverage skipped"

  dependencies:
    - build:linux:amd64
  artifacts:
    when: always
    expire_in: '1 week'
    paths:
      - kresd.log.xz
      - results/*.txt
      - results/*.svg
      - results/respdiff.db/data.mdb.xz
      - ./*.info
  tags:
    - docker
    - linux
    - amd64

respdiff:iter:tls:linux:amd64:
  stage: test
  except:
    - master@knot/knot-resolver
  script:
    - source <(./scripts/coverage_env.sh "$(pwd)" "$(pwd)/coverage.stats/respdiff" "iter/tls" --export)
    - ./ci/respdiff/start-resolvers.sh
    - ./ci/respdiff/run-respdiff-tests.sh tls
    - cat results/respdiff.txt
    - echo 'test if mismatch rate < 1.0 %'
    - grep -q '^target disagrees.*0\.[0-9][0-9] %' results/respdiff.txt
    - killall --wait kresd
    - MAKEFLAGS="--jobs $(nproc)" test "${COVERAGE:-0}" -eq 1 && make coverage-c coverage-lua COVERAGE_STAGE=gcov-respdiff-iter-tls | grep -vE '(source file is newer than notes file)|(the message is displayed only once per source file)' || echo "code coverage skipped"
  dependencies:
    - build:linux:amd64
  artifacts:
    when: always
    expire_in: '1 week'
    paths:
      - kresd.log.xz
      - results/*.txt
      - results/*.svg
      - results/respdiff.db/data.mdb.xz
      - ./*.info
  tags:
    - docker
    - linux
    - amd64

distro:fedora-27:
  stage: test
  except:
    - master@knot/knot-resolver
  image: $CI_REGISTRY/knot/knot-resolver/ci/fedora
  only:
    - branches@knot/knot-resolver  # do not trigger job for forks (no privileged runners)
  dependencies:
    - srpm
  script:
    # TODO remove once Knot DNS 2.7 packages are available from official distro repos
    - curl -Lo knot-devel-2.7.0-1.1.x86_64.rpm https://gitlab.labs.nic.cz/knot/knot-resolver/uploads/367e753a5c72421667e46a7dd7aa1434/knot-devel-2.7.0-1.1.x86_64.rpm
    - curl -Lo knot-2.7.0-1.1.x86_64.rpm https://gitlab.labs.nic.cz/knot/knot-resolver/uploads/cefbd41fdbe94223f4efbe23a96cb422/knot-2.7.0-1.1.x86_64.rpm
    - curl -Lo knot-libs-2.7.0-1.1.x86_64.rpm https://gitlab.labs.nic.cz/knot/knot-resolver/uploads/4236bcb094c0e87687c2e2d5578a4073/knot-libs-2.7.0-1.1.x86_64.rpm
    - mock --init --old-chroot -i knot-2.7.0-1.1.x86_64.rpm -i knot-libs-2.7.0-1.1.x86_64.rpm -i knot-devel-2.7.0-1.1.x86_64.rpm -r fedora-27-x86_64
    - mock --no-clean --old-chroot -r fedora-27-x86_64 --rebuild *.src.rpm
  after_script:
    - mv /var/lib/mock/fedora-27-x86_64/result fedora-27-x86_64
  artifacts:
    when: always
    expire_in: '1 week'
    paths:
      - fedora-27-x86_64/
  tags:
    - privileged  # mock requires additional capabilities (e.g. mount)

distro:epel-7:
  stage: test
  except:
    - master@knot/knot-resolver
  image: $CI_REGISTRY/knot/knot-resolver/ci/fedora
  only:
    - branches@knot/knot-resolver  # do not trigger job for forks (no privileged runners)
  dependencies:
    - srpm
  script:
    # TODO remove once Knot DNS 2.7 packages are available from official distro repos
    - curl -Lo knot-devel-2.7.0-1.1.x86_64.rpm https://gitlab.labs.nic.cz/knot/knot-resolver/uploads/3db20cd3dd0fdc8242f62d629d1abb63/knot-devel-2.7.0-1.1.x86_64.rpm
    - curl -Lo knot-2.7.0-1.1.x86_64.rpm https://gitlab.labs.nic.cz/knot/knot-resolver/uploads/0a3ca9f3cc1be9e72b4de73ae0e29bef/knot-2.7.0-1.1.x86_64.rpm
    - curl -Lo knot-libs-2.7.0-1.1.x86_64.rpm https://gitlab.labs.nic.cz/knot/knot-resolver/uploads/11ecf4602a10c46eb9a6e2c50d7c48e1/knot-libs-2.7.0-1.1.x86_64.rpm
    - mock --init --dnf --old-chroot -i knot-2.7.0-1.1.x86_64.rpm -i knot-libs-2.7.0-1.1.x86_64.rpm -i knot-devel-2.7.0-1.1.x86_64.rpm -r epel-7-x86_64
    - mock --no-clean --dnf --old-chroot -r epel-7-x86_64 --rebuild *.src.rpm || (cat /var/lib/mock/epel-7-x86_64/result/build.log; false)
  after_script:
    - mv /var/lib/mock/epel-7-x86_64/result epel-7-x86_64
  artifacts:
    when: always
    expire_in: '1 week'
    paths:
      - epel-7-x86_64/
  tags:
    - privileged  # mock require additional capabilities (e.g. mount)

# compute coverage for runs with COVERAGE=1
coverage:
  stage: coverage
  except:
    - master@knot/knot-resolver
  only:
    variables:
      - $COVERAGE == "1"
  script:
    - make coverage
  artifacts:
    expire_in: '1 week'
    paths:
      - coverage
  coverage: '/lines\.+:\s(\d+.\d+\%)/'
  dependencies:
    - build:linux:amd64
    - test:linux:amd64
    - installcheck:linux:amd64
    - deckard:linux:amd64
    - respdiff:iter:udp:linux:amd64
    - respdiff:iter:tcp:linux:amd64
    - respdiff:iter:tls:linux:amd64
  tags:
    - docker
    - linux
    - amd64

# publish coverage only for master branch
pages:
  stage: deploy
  only:
    refs:
      - nightly@knot/knot-resolver
    variables:
      - $COVERAGE == "1"
  dependencies:
    - coverage
  script:
    - mv coverage/ public/
  artifacts:
    expire_in: '30 days'
    paths:
      - public

# trigger obs build for master branch
obs:devel:
  stage: deploy
  only:
    variables:
      - $OBS_BUILD == "1"
    refs:
      - nightly@knot/knot-resolver
  dependencies: []
  script:
    - scripts/make-archive.sh
    - scripts/make-distrofiles.sh
    - echo -e "[general]\napiurl = https://api.opensuse.org\n\n[https://api.opensuse.org]\nuser = CZ-NIC-automation\npass = $OBS_PASSWORD" > /root/.oscrc
    - scripts/build-in-obs.sh knot-dns-devel  # build against latest development version of knot
    - scripts/build-in-obs.sh knot-resolver-devel  # build against knot in knot-resolver-latest

# copy snapshot of current master to nightly branch for further processing
# (this is workaround for missing complex conditions for job limits in Gitlab)
nightly:copy:
  stage: deploy
  only:
    variables:
      - $CREATE_NIGHTLY == "1"
    refs:
      - master@knot/knot-resolver
  dependencies: []
  script:
    # delete nightly branch
    - 'curl --request PUT --header "PRIVATE-TOKEN: $GITLAB_API_TOKEN" "https://gitlab.labs.nic.cz/api/v4/projects/147/repository/branches/nightly/unprotect"'
    - 'curl --request DELETE --header "PRIVATE-TOKEN: $GITLAB_API_TOKEN" "https://gitlab.labs.nic.cz/api/v4/projects/147/repository/branches/nightly"'
    # recreate nightly branch from current master
    - 'curl --request POST --header "PRIVATE-TOKEN: $GITLAB_API_TOKEN" "https://gitlab.labs.nic.cz/api/v4/projects/147/repository/branches?branch=nightly&ref=master"'
    - 'curl --request PUT --header "PRIVATE-TOKEN: $GITLAB_API_TOKEN" "https://gitlab.labs.nic.cz/api/v4/projects/147/repository/branches/nightly/protect"'


#arm_build:
#  image: cznic/armhf-ubuntu:16.04
#  stage: build
#  script:
#    - make -k all
#  tags:
#    - docker
#    - linux
#    - arm

#arm_test:
#  image: armv7/armhf-ubuntu:16.04
#  stage: test
#  script:
#    - make -k check
#  tags:
#    - docker
#    - linux
#    - arm<|MERGE_RESOLUTION|>--- conflicted
+++ resolved
@@ -34,13 +34,9 @@
 
 build:clang:linux:amd64:
   stage: build
-<<<<<<< HEAD
+  except:
+    - master@knot/knot-resolver
   image: $CI_REGISTRY/knot/knot-resolver/ci/debian-unstable:knot-2.7  # newer Debian for newer Clang
-=======
-  except:
-    - master@knot/knot-resolver
-  image: $CI_REGISTRY/knot/knot-resolver/ci/debian-unstable:knot-2.6  # newer Debian for newer Clang
->>>>>>> 14d0bee1
   script:
     - rm daemon/lua/kres-gen.lua
     - CXX=clang++-5.0 CC=clang-5.0 make -k all "CFLAGS=-Werror -Wno-error=unused-command-line-argument -ggdb"
@@ -82,13 +78,9 @@
 
 lint:c:
   stage: test
-<<<<<<< HEAD
+  except:
+    - master@knot/knot-resolver
   image: $CI_REGISTRY/knot/knot-resolver/ci/debian-unstable:knot-2.7  # newer Debian for newer Clang
-=======
-  except:
-    - master@knot/knot-resolver
-  image: $CI_REGISTRY/knot/knot-resolver/ci/debian-unstable:knot-2.6  # newer Debian for newer Clang
->>>>>>> 14d0bee1
   dependencies: []  # do not download build artifacts
   script:
     - make lint-c CLANG_TIDY="clang-tidy-5.0 -quiet"
@@ -98,13 +90,9 @@
 lint:clang-scan-build:
   allow_failure: true  # for now it is just informative
   stage: test
-<<<<<<< HEAD
+  except:
+    - master@knot/knot-resolver
   image: $CI_REGISTRY/knot/knot-resolver/ci/debian-unstable:knot-2.7  # newer Debian for newer Clang
-=======
-  except:
-    - master@knot/knot-resolver
-  image: $CI_REGISTRY/knot/knot-resolver/ci/debian-unstable:knot-2.6  # newer Debian for newer Clang
->>>>>>> 14d0bee1
   dependencies: []  # do not download build artifacts
   script:
     - MAKEFLAGS="-k -j$(nproc)" SCAN_BUILD="/usr/lib/llvm-5.0/bin/scan-build -o scan-results --status-bugs -no-failure-reports" ./tests/clang_scan_build.sh make
